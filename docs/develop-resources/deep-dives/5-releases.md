# 5. Release

## 5.1 Turn on your Direct controller (TF/DCL Beta Only)

### For TF-based Beta resource

* Remove the `cnrm.cloud.google.com/tf2crd: "true"` label from the CRD will turn on SciFi controller. [example](https://github.com/GoogleCloudPlatform/k8s-config-connector/blob/196a4b9a28b59b17936a443d5b36bb65f3c42fd9/apis/apikeys/v1alpha1/apikey_type.go#L44)

### For DCL-based Beta resource

* Remove the `cnrm.cloud.google.com/dcl2crd: "true"` label from the CRD will turn on SciFi controller.

## 5.2 Bump from v1alpha1 to v1beta1

* Copy-paste `./apis/service>/v1alpha1 `to` ./apis/service>/v1beta1 `using `git mv` (this is for PR review) and make sure the `./apis/service>/v1alpha1 `is still there.
  * NOTE: if you have more than one resource in your service, only copy the files relevant to your resource for now. You will need to re-run `dev/tasks/generate-crds` for the `deepcopy` file. 

* Update the new package version to `v1beta1`

* Update all direct controller imports to use  the `v1beta1` api of your resource

* For all the fixtures tests under [pkg/test/resourcefixture/testdata](pkg/test/resourcefixture/testdata) make sure your resources use the `v1beta1` version.

* Add `kubebuilder:storageversion` tag to `v1beta1 `API. [example](https://github.com/GoogleCloudPlatform/k8s-config-connector/blob/1b19153411653329177f4ba0991c982f36970707/apis/cloudbuild/v1beta1/workerpool_types.go#L155)

* Run `dev/taks/generate-crds` to patch your resource's CRD with the `v1beta1` version.

## 5.3 Turn on doc auto-generation (direct resource only)

* Add the direct resource to` config/servicemappings`, only specify the `name`, `kind` and <code>direct(true) </code>[example](https://github.com/GoogleCloudPlatform/k8s-config-connector/pull/2182/files#diff-e463d47dab0190c35c12d64604451db84e0e7b6316ce33524a2a4eb29e0f2e47)

* For resource that is purely direct controller based, add the resource name to `pureDirectResources` in `IsPureDirectResource` function in [sets.go](https://github.com/GoogleCloudPlatform/k8s-config-connector/blob/master/pkg/test/resourcefixture/sets.go).

* If the resource is found in the resource-autogen [allowlist](https://github.com/GoogleCloudPlatform/k8s-config-connector/blob/6e9579347aadd08c07cfb0f1bd1747c4c9f4b197/scripts/resource-autogen/allowlist/allowlist.go#L31), remove it from the list.

## 5.4 Add samples 

1.  In [config/samples/resources](config/samples/resources), create a new
    directory for the resource's samples: `mkdir spannerinstance`.
<<<<<<< HEAD
1.  Follow the sample guidelines [here](../../../README.Samples.md) and create sample(s) for the resource.
=======
1.  Follow the sample guidelines [here](./../../../README.Samples.md) and create sample(s) for the resource.
>>>>>>> bdb85979

### Run/Disable Sample Tests

Run the sample

```bash
go test -v -tags=integration ./config/tests/samples/create -test.run TestAll -run-tests <your_sample_test_name>
```

`your_sample_test_name` is the sample suite directory name, i.e `scheduler-job-pubsub`

Replace the environment variables to real values before running the tests.

### Cloud Code Snippets

We have a script that generates snippet files for Cloud Code using our samples.
If you created multiple samples (i.e. multiple samples subdirectories), you must
tell the script which sample to use for generating snippets. Update the
`preferredSampleForResource` map in
[pkg/snippet/snippetgeneration/snippetgeneration.go](../../../pkg/snippet/snippetgeneration/snippetgeneration.go).

## 5.5 Add reference document 

To add or update the Config Connector 
[reference doc](https://cloud.google.com/config-connector/docs/reference/overview), please do the following.

1.  Copy one of existing files under
    [scripts/generate-google3-docs/resource-reference/templates](../../../scripts/generate-google3-docs/resource-reference/templates),
    and name it like `spanner_spannerinstance.tmpl`, (i.e.,
    <service>_<kind>.tmpl).
1.  Add a paragraph to briefly introduce the resource at the very top of the file.
1.  If additional setup is necessary before the newly added resource can be applied successfully, 
    and the setup can't be done via the Config Connector resources or features, add a "Prerequisites" section to explain
    the prerequisites steps,
    E.g. [scripts/generate-google3-docs/resource-reference/generated/resource-docs/containerattached/containerattachedcluster.md](../../../scripts/generate-google3-docs/resource-reference/generated/resource-docs/containerattached/containerattachedcluster.md)
    and
    [scripts/generate-google3-docs/resource-reference/generated/resource-docs/secretmanager/secretmanagersecret.md](../../../scripts/generate-google3-docs/resource-reference/generated/resource-docs/secretmanager/secretmanagersecret.md)
1.  Update
    [scripts/generate-google3-docs/resource-reference/overview.md](../../../scripts/generate-google3-docs/resource-reference/overview.md)
    by adding a row for your resource to the resource table.
    
1.  Update
    [scripts/generate-google3-docs/resource-reference/_toc.yaml](../../../scripts/generate-google3-docs/resource-reference/_toc.yaml)
    by adding an entry and path to the corresponding API section. If there is no
    entry for the API, add one.

To generate the new resource doc, run `make resource-docs`. You should see your
resource generated to the
[scripts/generate-google3-docs/resource-reference/generated/resource-docs](../../../scripts/generate-google3-docs/resource-reference/generated/resource-docs)
folder.<|MERGE_RESOLUTION|>--- conflicted
+++ resolved
@@ -37,11 +37,7 @@
 
 1.  In [config/samples/resources](config/samples/resources), create a new
     directory for the resource's samples: `mkdir spannerinstance`.
-<<<<<<< HEAD
-1.  Follow the sample guidelines [here](../../../README.Samples.md) and create sample(s) for the resource.
-=======
 1.  Follow the sample guidelines [here](./../../../README.Samples.md) and create sample(s) for the resource.
->>>>>>> bdb85979
 
 ### Run/Disable Sample Tests
 
