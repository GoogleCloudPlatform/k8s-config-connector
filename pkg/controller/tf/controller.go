// Copyright 2022 Google LLC
//
// Licensed under the Apache License, Version 2.0 (the "License");
// you may not use this file except in compliance with the License.
// You may obtain a copy of the License at
//
//      http://www.apache.org/licenses/LICENSE-2.0
//
// Unless required by applicable law or agreed to in writing, software
// distributed under the License is distributed on an "AS IS" BASIS,
// WITHOUT WARRANTIES OR CONDITIONS OF ANY KIND, either express or implied.
// See the License for the specific language governing permissions and
// limitations under the License.

package tf

import (
	"context"
	"fmt"
	"strings"
	"sync"
	"time"

	corekccv1alpha1 "github.com/GoogleCloudPlatform/k8s-config-connector/pkg/apis/core/v1alpha1"
	"github.com/GoogleCloudPlatform/k8s-config-connector/pkg/controller/jitter"
	"github.com/GoogleCloudPlatform/k8s-config-connector/pkg/controller/lifecyclehandler"
	"github.com/GoogleCloudPlatform/k8s-config-connector/pkg/controller/metrics"
	"github.com/GoogleCloudPlatform/k8s-config-connector/pkg/controller/predicate"
	"github.com/GoogleCloudPlatform/k8s-config-connector/pkg/controller/ratelimiter"
	"github.com/GoogleCloudPlatform/k8s-config-connector/pkg/controller/resourceactuation"
	"github.com/GoogleCloudPlatform/k8s-config-connector/pkg/controller/resourcewatcher"
	"github.com/GoogleCloudPlatform/k8s-config-connector/pkg/execution"
	"github.com/GoogleCloudPlatform/k8s-config-connector/pkg/k8s"
	"github.com/GoogleCloudPlatform/k8s-config-connector/pkg/krmtotf"
	"github.com/GoogleCloudPlatform/k8s-config-connector/pkg/label"
	"github.com/GoogleCloudPlatform/k8s-config-connector/pkg/lease/leaser"
	"github.com/GoogleCloudPlatform/k8s-config-connector/pkg/resourceoverrides"
	"github.com/GoogleCloudPlatform/k8s-config-connector/pkg/resourceoverrides/operations"
	"github.com/GoogleCloudPlatform/k8s-config-connector/pkg/servicemapping/servicemappingloader"
	tfresource "github.com/GoogleCloudPlatform/k8s-config-connector/pkg/tf/resource"

	"github.com/go-logr/logr"
	tfschema "github.com/hashicorp/terraform-plugin-sdk/v2/helper/schema"
	"github.com/hashicorp/terraform-plugin-sdk/v2/terraform"
	"golang.org/x/sync/semaphore"
	corev1 "k8s.io/api/core/v1"
	apiextensions "k8s.io/apiextensions-apiserver/pkg/apis/apiextensions/v1"
	apierrors "k8s.io/apimachinery/pkg/api/errors"
	"k8s.io/apimachinery/pkg/apis/meta/v1/unstructured"
	"k8s.io/apimachinery/pkg/runtime/schema"
	"k8s.io/apimachinery/pkg/types"
	"sigs.k8s.io/controller-runtime/pkg/builder"
	"sigs.k8s.io/controller-runtime/pkg/controller"
	"sigs.k8s.io/controller-runtime/pkg/event"
	"sigs.k8s.io/controller-runtime/pkg/handler"
	klog "sigs.k8s.io/controller-runtime/pkg/log"
	"sigs.k8s.io/controller-runtime/pkg/manager"
	"sigs.k8s.io/controller-runtime/pkg/reconcile"
	"sigs.k8s.io/controller-runtime/pkg/source"
)

var logger = klog.Log

type Reconciler struct {
	lifecyclehandler.LifecycleHandler
	metrics.ReconcilerMetrics
	resourceLeaser *leaser.ResourceLeaser
	defaulters     []k8s.Defaulter
	mgr            manager.Manager
	schemaRef      *k8s.SchemaReference
	schemaRefMu    sync.RWMutex
	provider       *tfschema.Provider
	smLoader       *servicemappingloader.ServiceMappingLoader
	logger         logr.Logger
	// Fields used for triggering reconciliations when dependencies are ready
	immediateReconcileRequests chan event.GenericEvent
	resourceWatcherRoutines    *semaphore.Weighted // Used to cap number of goroutines watching unready dependencies
}

func Add(mgr manager.Manager, crd *apiextensions.CustomResourceDefinition, provider *tfschema.Provider, smLoader *servicemappingloader.ServiceMappingLoader, defaulters []k8s.Defaulter) (k8s.SchemaReferenceUpdater, error) {
	kind := crd.Spec.Names.Kind
	apiVersion := k8s.GetAPIVersionFromCRD(crd)
	controllerName := fmt.Sprintf("%v-controller", strings.ToLower(kind))
	immediateReconcileRequests := make(chan event.GenericEvent, k8s.ImmediateReconcileRequestsBufferSize)
	resourceWatcherRoutines := semaphore.NewWeighted(k8s.MaxNumResourceWatcherRoutines)
	r, err := NewReconciler(mgr, crd, provider, smLoader, immediateReconcileRequests, resourceWatcherRoutines, defaulters)
	if err != nil {
		return nil, err
	}
	obj := &unstructured.Unstructured{
		Object: map[string]interface{}{
			"kind":       kind,
			"apiVersion": apiVersion,
		},
	}
	_, err = builder.
		ControllerManagedBy(mgr).
		Named(controllerName).
		WithOptions(controller.Options{MaxConcurrentReconciles: k8s.ControllerMaxConcurrentReconciles, RateLimiter: ratelimiter.NewRateLimiter()}).
		WatchesRawSource(&source.Channel{Source: immediateReconcileRequests}, &handler.EnqueueRequestForObject{}).
		For(obj, builder.OnlyMetadata, builder.WithPredicates(predicate.UnderlyingResourceOutOfSyncPredicate{})).
		Build(r)
	if err != nil {
		return nil, fmt.Errorf("error creating new controller: %w", err)
	}
	logger.Info("Registered controller", "kind", kind, "apiVersion", apiVersion)
	return r, nil
}

func NewReconciler(mgr manager.Manager, crd *apiextensions.CustomResourceDefinition, p *tfschema.Provider, smLoader *servicemappingloader.ServiceMappingLoader, immediateReconcileRequests chan event.GenericEvent, resourceWatcherRoutines *semaphore.Weighted, defaulters []k8s.Defaulter) (*Reconciler, error) {
	controllerName := fmt.Sprintf("%v-controller", strings.ToLower(crd.Spec.Names.Kind))
	return &Reconciler{
		LifecycleHandler: lifecyclehandler.NewLifecycleHandler(
			mgr.GetClient(),
			mgr.GetEventRecorderFor(controllerName),
		),
		resourceLeaser: leaser.NewResourceLeaser(p, smLoader, mgr.GetClient()),
		defaulters:     defaulters,
		mgr:            mgr,
		schemaRef: &k8s.SchemaReference{
			CRD:        crd,
			JSONSchema: k8s.GetOpenAPIV3SchemaFromCRD(crd),
			GVK: schema.GroupVersionKind{
				Group:   crd.Spec.Group,
				Version: k8s.GetVersionFromCRD(crd),
				Kind:    crd.Spec.Names.Kind,
			},
		},
		ReconcilerMetrics: metrics.ReconcilerMetrics{
			ResourceNameLabel: metrics.ResourceNameLabel,
		},
		provider:                   p,
		smLoader:                   smLoader,
		logger:                     logger.WithName(controllerName),
		immediateReconcileRequests: immediateReconcileRequests,
		resourceWatcherRoutines:    resourceWatcherRoutines,
	}, nil
}

func (r *Reconciler) Reconcile(ctx context.Context, req reconcile.Request) (res reconcile.Result, err error) {
	r.schemaRefMu.RLock()
	defer r.schemaRefMu.RUnlock()
	r.logger.Info("starting reconcile", "resource", req.NamespacedName)
	startTime := time.Now()
	r.RecordReconcileWorkers(ctx, r.schemaRef.GVK)
	defer r.AfterReconcile()
	defer r.RecordReconcileMetrics(ctx, r.schemaRef.GVK, req.Namespace, req.Name, startTime, &err)

	u := &unstructured.Unstructured{}
	u.SetGroupVersionKind(r.schemaRef.GVK)

	if err := r.Get(ctx, req.NamespacedName, u); err != nil {
		if apierrors.IsNotFound(err) {
			r.logger.Info("resource not found in API server; finishing reconcile", "resource", req.NamespacedName)
			return reconcile.Result{}, nil
		}
		return reconcile.Result{}, err
	}
	skip, err := resourceactuation.ShouldSkip(u)
	if err != nil {
		return reconcile.Result{}, err
	}
	if skip {
		r.logger.Info("Skipping reconcile as nothing has changed and 0 reconcile period is set", "resource", req.NamespacedName)
		return reconcile.Result{}, nil
	}
	sm, err := r.smLoader.GetServiceMapping(u.GroupVersionKind().Group)
	if err != nil {
		return reconcile.Result{}, err
	}
	u, err = k8s.TriggerManagedFieldsMetadata(ctx, r.Client, u)
	if err != nil {
		return reconcile.Result{}, fmt.Errorf("error triggering Server-Side Apply (SSA) metadata: %w", err)
	}
	resource, err := krmtotf.NewResource(u, sm, r.provider)
	if err != nil {
		return reconcile.Result{}, fmt.Errorf("could not parse resource %s: %w", req.NamespacedName.String(), err)
	}
	if err := r.handleDefaults(ctx, resource); err != nil {
		return reconcile.Result{}, fmt.Errorf("error handling default values for resource '%v': %w", k8s.GetNamespacedName(resource), err)
	}
	if err := r.applyChangesForBackwardsCompatibility(ctx, resource); err != nil {
		return reconcile.Result{}, fmt.Errorf("error applying changes to resource '%v' for backwards compatibility: %w", k8s.GetNamespacedName(resource), err)
	}

	// Apply pre-actuation transformation.
	if err := resourceoverrides.Handler.PreActuationTransform(&resource.Resource); err != nil {
		return reconcile.Result{}, r.HandlePreActuationTransformFailed(ctx, &resource.Resource, fmt.Errorf("error applying pre-actuation transformation to resource '%v': %w", req.NamespacedName.String(), err))
	}
	requeue, err := r.sync(ctx, resource)
	if err != nil {
		return reconcile.Result{}, err
	}
	if requeue {
		return reconcile.Result{Requeue: true}, nil
	}
	jitteredPeriod, err := jitter.GenerateJitteredReenqueuePeriod(r.schemaRef.GVK, r.smLoader, nil, u)
	if err != nil {
		return reconcile.Result{}, err
	}
	r.logger.Info("successfully finished reconcile", "resource", k8s.GetNamespacedName(resource), "time to next reconciliation", jitteredPeriod)
	return reconcile.Result{RequeueAfter: jitteredPeriod}, nil
}

func (r *Reconciler) sync(ctx context.Context, krmResource *krmtotf.Resource) (requeue bool, err error) {

	// isolate any panics to only this function
	defer execution.RecoverWithInternalError(&err)
	if !krmResource.GetDeletionTimestamp().IsZero() {
		// Deleting
		r.logger.Info("finalizing resource deletion", "resource", k8s.GetNamespacedName(krmResource))
		if !k8s.HasFinalizer(krmResource, k8s.ControllerFinalizerName) {
			r.logger.Info("no controller finalizer is present; no finalization necessary",
				"resource", k8s.GetNamespacedName(krmResource))
			return false, nil
		}
		if k8s.HasFinalizer(krmResource, k8s.DeletionDefenderFinalizerName) {
			r.logger.Info("deletion defender has not yet been finalized; requeuing", "resource", k8s.GetNamespacedName(krmResource))
			return true, nil
		}
		if err := r.HandleDeleting(ctx, &krmResource.Resource); err != nil {
			return false, err
		}
		if k8s.HasAbandonAnnotation(krmResource) {
			r.logger.Info("deletion policy set to abandon; abandoning underlying resource", "resource", k8s.GetNamespacedName(krmResource))
			return false, r.handleDeleted(ctx, krmResource)
		}

		if krmtotf.ShouldResolveParentForDelete(krmResource) {
			orphaned, parent, err := r.isOrphaned(krmResource)
			// Handle orphaned resources
			if err != nil {
				return false, err
			}
			if orphaned {
				r.logger.Info("resource has been orphaned; no API call necessary", "resource", k8s.GetNamespacedName(krmResource))
				return false, r.handleDeleted(ctx, krmResource)
			}

			if parent != nil && !k8s.IsResourceReady(parent) {
				if krmtotf.ShouldCheckParentReadyForDelete(krmResource, parent) {
					// If this resource has a parent and is not orphaned, ensure its parent
					// is ready before attempting deletion.
					// Requeue resource for reconciliation with exponential backoff applied
					return true, r.HandleUnresolvableDeps(ctx, &krmResource.Resource, k8s.NewReferenceNotReadyErrorForResource(parent))
				}
			}
		}
		liveState, err := krmtotf.FetchLiveStateForDelete(ctx, krmResource, r.provider, r, r.smLoader)
		if err != nil {
			return false, r.HandleDeleteFailed(ctx, &krmResource.Resource, fmt.Errorf("error fetching live state: %w", err))
		}
		if liveState.Empty() {
			r.logger.Info("underlying resource does not exist; no API call necessary", "resource", k8s.GetNamespacedName(krmResource))
			return false, r.handleDeleted(ctx, krmResource)
		}
		if err := r.obtainResourceLeaseIfNecessary(ctx, krmResource, liveState); err != nil {
			return false, err
		}
		r.logger.Info("deleting underlying resource", "resource", k8s.GetNamespacedName(krmResource))
		if _, err := krmResource.TFResource.Apply(ctx, liveState, &terraform.InstanceDiff{Destroy: true}, r.provider.Meta()); err != nil {
			return false, r.HandleDeleteFailed(ctx, &krmResource.Resource, fmt.Errorf("error deleting resource: %v", err))
		}
		return false, r.handleDeleted(ctx, krmResource)
	}
	liveState, err := krmtotf.FetchLiveStateForCreateAndUpdate(ctx, krmResource, r.provider, r, r.smLoader)
	if err != nil {
		if unwrappedErr, ok := lifecyclehandler.CausedByUnresolvableDeps(err); ok {
			r.logger.Info(unwrappedErr.Error(), "resource", k8s.GetNamespacedName(krmResource))
			return r.handleUnresolvableDeps(ctx, &krmResource.Resource, unwrappedErr)
		}
		return false, r.HandleUpdateFailed(ctx, &krmResource.Resource, fmt.Errorf("error fetching live state: %w", err))
	}
	if err := r.obtainResourceLeaseIfNecessary(ctx, krmResource, liveState); err != nil {
		return false, err
	}
	ok, err := r.hasServerGeneratedIDAndHadBeenCreatedOnceAlready(krmResource)
	if err != nil {
		return false, r.HandleUpdateFailed(ctx, &krmResource.Resource, err)
	}
	if ok && liveState.Empty() {
		// GCP resource with server-generated ID had been created once already,
		// but no longer exists. Don't "recreate" the resource, since
		// "recreating" resources with server-generated IDs technically creates
		// a brand new resource instead.
		return false, r.HandleUpdateFailed(ctx, &krmResource.Resource,
			fmt.Errorf("underlying resource no longer exists and can't be recreated without creating a brand new resource"))
	}
	config, secretVersions, err := krmtotf.KRMResourceToTFResourceConfigFull(
		krmResource, r, r.smLoader, liveState, r.schemaRef.JSONSchema, true, label.GetDefaultLabels(),
	)
	if err != nil {
		if unwrappedErr, ok := lifecyclehandler.CausedByUnresolvableDeps(err); ok {
			r.logger.Info(unwrappedErr.Error(), "resource", k8s.GetNamespacedName(krmResource))
			return r.handleUnresolvableDeps(ctx, &krmResource.Resource, unwrappedErr)
		}
		return false, r.HandleUpdateFailed(ctx, &krmResource.Resource, fmt.Errorf("error expanding resource configuration for kind %s: %w", krmResource.Kind, err))
	}
	// Apply last-minute apply overrides
	if err := resourceoverrides.Handler.PreTerraformApply(ctx, krmResource.GroupVersionKind(), &operations.PreTerraformApply{KRMResource: krmResource, TerraformConfig: config, LiveState: liveState}); err != nil {
		return false, r.HandleUpdateFailed(ctx, &krmResource.Resource, fmt.Errorf("error applying pre-apply transformation to resource: %w", err))
	}
	diff, err := krmResource.TFResource.Diff(ctx, liveState, config, r.provider.Meta())
	if err != nil {
		return false, r.HandleUpdateFailed(ctx, &krmResource.Resource, fmt.Errorf("error calculating diff: %w", err))
	}
	if !liveState.Empty() && diff.RequiresNew() {
		return false, r.HandleUpdateFailed(ctx, &krmResource.Resource,
			k8s.NewImmutableFieldsMutationError(tfresource.ImmutableFieldsFromDiff(diff)))
	}
	if err := r.EnsureFinalizers(ctx, krmResource.Original, &krmResource.Resource, k8s.ControllerFinalizerName, k8s.DeletionDefenderFinalizerName); err != nil {
		return false, err
	}
	if diff.Empty() {
		r.logger.Info("underlying resource already up to date", "resource", k8s.GetNamespacedName(krmResource))
		return false, r.handleUpToDate(ctx, krmResource, liveState, secretVersions)
	}
	r.logger.Info("creating/updating underlying resource", "resource", k8s.GetNamespacedName(krmResource))
	if err := r.HandleUpdating(ctx, &krmResource.Resource); err != nil {
		return false, err
	}
	// If creating a new resource, turn off RequiresNew in the diff. This is
	// done to prevent TF from clearing providerMeta (which contains blueprint
	// attribution information) during Apply() (b/193567082#comment15).
	if liveState.Empty() {
		for _, d := range diff.Attributes {
			d.RequiresNew = false
		}
	}
	newState, diagnostics := krmResource.TFResource.Apply(ctx, liveState, diff, r.provider.Meta())
	if err := krmtotf.NewErrorFromDiagnostics(diagnostics); err != nil {
		r.logger.Error(err, "error applying desired state", "resource", krmResource.GetNamespacedName())
		return false, r.HandleUpdateFailed(ctx, &krmResource.Resource, fmt.Errorf("error applying desired state: %w", err))
	}
	return false, r.handleUpToDate(ctx, krmResource, newState, secretVersions)
}

func (r *Reconciler) supportsImmediateReconciliations() bool {
	return r.immediateReconcileRequests != nil
}

func (r *Reconciler) handleUnresolvableDeps(ctx context.Context, resource *k8s.Resource, originErr error) (requeue bool, err error) {
	refGVK, refNN, ok := lifecyclehandler.CausedByUnreadyOrNonexistentResourceRefs(originErr)
	if !ok || !r.supportsImmediateReconciliations() {
		// Requeue resource for reconciliation with exponential backoff applied
		return true, r.HandleUnresolvableDeps(ctx, resource, originErr)
	}
	// Don't start a watch on the reference if there
	// are too many ongoing watches already
	if !r.resourceWatcherRoutines.TryAcquire(1) {
		// Requeue resource for reconciliation with exponential backoff applied
		return true, r.HandleUnresolvableDeps(ctx, resource, originErr)
	}

	logger := r.logger.WithValues(
		"resource", resource.GetNamespacedName(),
		"resourceGVK", resource.GroupVersionKind(),
		"reference", refNN,
		"referenceGVK", refGVK)
	// Create a logger for ResourceWatcher that contains info
	// about the referencing resource. This is done since the
	// messages logged by ResourceWatcher only include the
	// information of the resource it is watching by default.
	watcherLogger := r.logger.WithValues(
		"referencingResource", resource.GetNamespacedName(),
		"referencingResourceGVK", resource.GroupVersionKind())
	watcher, err := resourcewatcher.New(r.mgr.GetConfig(), watcherLogger)
	if err != nil {
		return false, r.HandleUpdateFailed(ctx, resource, fmt.Errorf("error initializing new resourcewatcher: %w", err))
	}

	go func() {
		// Decrement the count of active resource watches after
		// the watch finishes
		defer r.resourceWatcherRoutines.Release(1)
		timeoutPeriod := jitter.GenerateWatchJitteredTimeoutPeriod()
		ctx, cancel := context.WithTimeout(ctx, timeoutPeriod)
		defer cancel()
		logger.Info("starting wait with timeout on resource's reference", "timeout", timeoutPeriod)
		if err := watcher.WaitForResourceToBeReady(ctx, refNN, refGVK); err != nil {
			logger.Error(err, "error while waiting for resource's reference to be ready")
			return
		}
		logger.Info("enqueuing resource for immediate reconciliation now that its reference is ready")
		r.enqueueForImmediateReconciliation(resource.GetNamespacedName())
	}()

	// Do not requeue resource for immediate reconciliation. Wait for either
	// the next periodic reconciliation or for the referenced resource to be ready (which
	// triggers a reconciliation), whichever comes first.
	return false, r.HandleUnresolvableDeps(ctx, resource, originErr)
}

// enqueueForImmediateReconciliation enqueues the given resource for immediate
// reconciliation. Note that this function only takes in the name and namespace
// of the resource and not its GVK since the controller instance that this
// reconcile instance belongs to can only reconcile resources of one GVK.
func (r *Reconciler) enqueueForImmediateReconciliation(resourceNN types.NamespacedName) {
	genEvent := event.GenericEvent{}
	genEvent.Object = &unstructured.Unstructured{}
	genEvent.Object.SetNamespace(resourceNN.Namespace)
	genEvent.Object.SetName(resourceNN.Name)
	r.immediateReconcileRequests <- genEvent
}

func (r *Reconciler) handleDefaults(ctx context.Context, resource *krmtotf.Resource) error {
	for _, defaulter := range r.defaulters {
		if _, err := defaulter.ApplyDefaults(ctx, resource); err != nil {
			return err
		}
	}
	return nil
}

func (r *Reconciler) applyChangesForBackwardsCompatibility(ctx context.Context, resource *krmtotf.Resource) error {
	rc := resource.ResourceConfig

	// Ensure the resource has a management-conflict-prevention-policy
	// annotation. This is done to be backwards compatible with resources
	// created before the webhook for defaulting the annotation was added.
	if err := k8s.EnsureManagementConflictPreventionAnnotationForTFBasedResource(ctx, r.Client, resource, &rc, r.provider.ResourcesMap); err != nil {
		return fmt.Errorf("error ensuring resource '%v' has a management conflict policy: %w", k8s.GetNamespacedName(resource), err)
	}

	// Ensure the resource has a hierarchical reference. This is done to be
	// backwards compatible with resources created before the webhook for
	// defaulting hierarchical references was added.
	if err := k8s.EnsureHierarchicalReference(ctx, &resource.Resource, rc.HierarchicalReferences, rc.Containers, r.Client); err != nil {
		return fmt.Errorf("error ensuring resource '%v' has a hierarchical reference: %w", k8s.GetNamespacedName(resource), err)
	}
<<<<<<< HEAD

	// Ensure the resource has a state-into-spec annotation.
	// This is done to be backwards compatible with resources
	// created before the webhook for defaulting the annotation was added.
	if err := k8s.EnsureSpecIntoSateAnnotation(&resource.Resource); err != nil {
		return fmt.Errorf("error ensuring resource '%v' has a '%v' annotation: %w", k8s.GetNamespacedName(resource), k8s.StateIntoSpecAnnotation, err)
	}
=======
>>>>>>> e501288c
	return nil
}

func (r *Reconciler) obtainResourceLeaseIfNecessary(ctx context.Context, krmResource *krmtotf.Resource, liveState *terraform.InstanceState) error {
	conflictPolicy, err := k8s.GetManagementConflictPreventionAnnotationValue(krmResource)
	if err != nil {
		return err
	}
	if conflictPolicy != k8s.ManagementConflictPreventionPolicyResource {
		return nil
	}
	ok, err := r.resourceLeaser.IsLeasable(krmResource)
	if err != nil {
		return err
	}
	if !ok {
		return fmt.Errorf("kind '%v' does not support usage of %v of '%v'", krmResource.GroupVersionKind(),
			k8s.ManagementConflictPreventionPolicyAnnotation, conflictPolicy)
	}
	// Use SoftObtain instead of Obtain so that obtaining the lease ONLY changes the 'labels' value on the local krmResource and does not write the results
	// to GCP. The reason to do that is to reduce the number of writes to GCP and therefore improve performance and reduce errors.
	// The labels are written to GCP by the main sync(...) function because the changes to the labels show up in the diff.
	if err := r.resourceLeaser.SoftObtain(ctx, &krmResource.Resource, krmtotf.GetLabelsFromState(krmResource, liveState)); err != nil {
		return r.HandleObtainLeaseFailed(ctx, &krmResource.Resource, fmt.Errorf("error obtaining lease on '%v': %w",
			k8s.GetNamespacedName(krmResource), err))
	}
	return nil
}

func (r *Reconciler) handleDeleted(ctx context.Context, resource *krmtotf.Resource) error {
	if err := resourceoverrides.Handler.PostActuationTransform(resource.Original, &resource.Resource, nil, nil); err != nil {
		return r.HandlePostActuationTransformFailed(ctx, &resource.Resource, fmt.Errorf("error applying post-actuation transformation to resource '%v': %w", resource.GetNamespacedName(), err))
	}
	return r.HandleDeleted(ctx, &resource.Resource)
}

func (r *Reconciler) handleUpToDate(ctx context.Context, resource *krmtotf.Resource, liveState *terraform.InstanceState, secretVersions map[string]string) error {
	resource.Spec, resource.Status = krmtotf.ResolveSpecAndStatusWithResourceID(resource, liveState)
	if err := updateMutableButUnreadableFieldsAnnotationFor(resource); err != nil {
		return err
	}
	if err := updateObservedSecretVersionsAnnotationFor(resource, secretVersions); err != nil {
		return err
	}
	if err := resourceoverrides.Handler.PostActuationTransform(resource.Original, &resource.Resource, liveState, nil); err != nil {
		return r.HandlePostActuationTransformFailed(ctx, &resource.Resource, fmt.Errorf("error applying post-actuation transformation to resource '%v': %w", resource.GetNamespacedName(), err))
	}
	if !k8s.IsSpecOrStatusUpdateRequired(&resource.Resource, resource.Original) &&
		!k8s.IsAnnotationsUpdateRequired(&resource.Resource, resource.Original) &&
		k8s.ReadyConditionMatches(&resource.Resource, corev1.ConditionTrue, k8s.UpToDate, k8s.UpToDateMessage) {
		return nil
	}
	return r.HandleUpToDate(ctx, &resource.Resource)
}

// isOrphaned returns whether the resource has been orphaned (i.e. its parent
// Kubernetes resource has already been deleted). Note:
// * A resource with no parent will always return false.
// * A resource whose parent is an external resource will always return false.
// * Hierarchical resources are also considered parents.
// It is assumed that parent and hierarchical references are always at the top
// level.
func (r *Reconciler) isOrphaned(resource *krmtotf.Resource) (orphaned bool, parent *k8s.Resource, err error) {
	// Currently, it's assumed that parent reference fields only support one resource type.
	parentConfigs := make([]corekccv1alpha1.TypeConfig, 0)
	for _, ref := range resource.ResourceConfig.ResourceReferences {
		if krmtotf.IsRequiredParentReference(ref, resource) {
			parentConfigs = append(parentConfigs, ref.TypeConfig)
		}
	}
	if len(parentConfigs) == 0 {
		return false, nil, nil
	}
	return lifecyclehandler.IsOrphaned(&resource.Resource, parentConfigs, r.Client)
}

func (r *Reconciler) hasServerGeneratedIDAndHadBeenCreatedOnceAlready(resource *krmtotf.Resource) (bool, error) {
	if !resource.HasServerGeneratedIDField() {
		return false, nil
	}
	val, err := resource.GetServerGeneratedID()
	if err != nil {
		if _, ok := k8s.AsServerGeneratedIDNotFoundError(err); ok {
			return false, nil
		}
		return false, err
	}
	return val != "", nil
}

var _ k8s.SchemaReferenceUpdater = &Reconciler{}

func (r *Reconciler) UpdateSchema(crd *apiextensions.CustomResourceDefinition) error {
	r.schemaRefMu.Lock()
	defer r.schemaRefMu.Unlock()
	return k8s.UpdateSchema(r.schemaRef, crd)
}

func updateMutableButUnreadableFieldsAnnotationFor(resource *krmtotf.Resource) error {
	// The annotation should only be set for resources with mutable-but-unreadable fields.
	if len(resource.ResourceConfig.MutableButUnreadableFields) == 0 {
		k8s.RemoveAnnotation(k8s.MutableButUnreadableFieldsAnnotation, resource)
		return nil
	}
	annotationVal, err := krmtotf.MutableButUnreadableFieldsAnnotationFor(resource)
	if err != nil {
		return fmt.Errorf("error constructing value for %v: %w", k8s.MutableButUnreadableFieldsAnnotation, err)
	}
	k8s.SetAnnotation(k8s.MutableButUnreadableFieldsAnnotation, annotationVal, resource)
	return nil
}

func updateObservedSecretVersionsAnnotationFor(resource *krmtotf.Resource, secretVersions map[string]string) error {
	hasSensitiveFields := tfresource.TFResourceHasSensitiveFields(resource.TFResource)
	return k8s.UpdateOrRemoveObservedSecretVersionsAnnotation(&resource.Resource, secretVersions, hasSensitiveFields)
}<|MERGE_RESOLUTION|>--- conflicted
+++ resolved
@@ -428,16 +428,7 @@
 	if err := k8s.EnsureHierarchicalReference(ctx, &resource.Resource, rc.HierarchicalReferences, rc.Containers, r.Client); err != nil {
 		return fmt.Errorf("error ensuring resource '%v' has a hierarchical reference: %w", k8s.GetNamespacedName(resource), err)
 	}
-<<<<<<< HEAD
-
-	// Ensure the resource has a state-into-spec annotation.
-	// This is done to be backwards compatible with resources
-	// created before the webhook for defaulting the annotation was added.
-	if err := k8s.EnsureSpecIntoSateAnnotation(&resource.Resource); err != nil {
-		return fmt.Errorf("error ensuring resource '%v' has a '%v' annotation: %w", k8s.GetNamespacedName(resource), k8s.StateIntoSpecAnnotation, err)
-	}
-=======
->>>>>>> e501288c
+
 	return nil
 }
 
