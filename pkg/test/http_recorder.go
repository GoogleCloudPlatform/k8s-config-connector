--- conflicted
+++ resolved
@@ -125,43 +125,8 @@
 
 	// If we have event sink(s), write to that sink also
 	ctx := req.Context()
-<<<<<<< HEAD
-	t := FromContext(ctx)
-	testName := "unknown"
-	if t != nil {
-		testName = t.Name()
-	}
-	dirName := sanitizePath(testName)
-	p := filepath.Join(r.outputDir, dirName, "requests.log")
-
-	b, err := yaml.Marshal(entry)
-	if err != nil {
-		return fmt.Errorf("failed to marshal data: %w", err)
-	}
-
-	// Just in case we are writing to the same file concurrently
-	r.mutex.Lock()
-	defer r.mutex.Unlock()
-
-	if err := os.MkdirAll(filepath.Dir(p), 0755); err != nil {
-		return fmt.Errorf("failed to create directory %q: %w", filepath.Dir(p), err)
-	}
-	f, err := os.OpenFile(p, os.O_CREATE|os.O_APPEND|os.O_RDWR, 0644)
-	if err != nil {
-		return fmt.Errorf("failed to open file %q: %w", p, err)
-	}
-	defer f.Close()
-
-	if _, err := f.Write(b); err != nil {
-		return fmt.Errorf("failed to write to file %q: %w", p, err)
-	}
-	delimeter := "\n\n---\n\n"
-	if _, err := f.Write([]byte(delimeter)); err != nil {
-		return fmt.Errorf("failed to write to file %q: %w", p, err)
-=======
 	for _, eventSink := range r.eventSinks {
 		eventSink.AddHTTPEvent(ctx, entry)
->>>>>>> e501288c
 	}
 
 	return nil
