--- conflicted
+++ resolved
@@ -92,11 +92,8 @@
 		"RedisCluster",
 		"NetworkConnectivityServiceConnectionPolicy",
 		"DataformRepository",
-<<<<<<< HEAD
 		"KMSAutokeyConfig",
-=======
 		"BigQueryDataTransferConfig",
->>>>>>> 13c1f7cb
 	}
 	return slices.Contains(pureDirectResources, gk.Kind)
 }
