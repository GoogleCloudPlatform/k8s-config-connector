--- conflicted
+++ resolved
@@ -112,12 +112,9 @@
 		"SecureSourceManagerRepository",
 		"ManagedKafkaCluster",
 		"ManagedKafkaTopic",
-<<<<<<< HEAD
 		"WorkflowsWorkflow",
 		"WorkflowsExecution",
-=======
 		"IAPSettings",
->>>>>>> 8543b37d
 	}
 	return slices.Contains(pureDirectResources, gk.Kind)
 }
