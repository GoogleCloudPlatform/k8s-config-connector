--- conflicted
+++ resolved
@@ -28,7 +28,7 @@
   resourceID: alloydbinstance${uniqueId}
   networkConfig:
     enablePublicIp: false
-<<<<<<< HEAD
+    enableOutboundPublicIp: false
     authorizedExternalNetworks: []
   queryInsightsConfig:
     queryPlansPerMinute: 5
@@ -42,8 +42,4 @@
     maxQueryStringLength: 10240
     recordApplicationTags: false
     queryPlansPerMinute: 200
-    trackActiveQueries: false
-=======
-    enableOutboundPublicIp: false
-    authorizedExternalNetworks: []
->>>>>>> af768a4f
+    trackActiveQueries: false