--- conflicted
+++ resolved
@@ -63,16 +63,11 @@
 )
 
 const (
-<<<<<<< HEAD
 	TestDependentOrgProjectID               = "TEST_DEPENDENT_ORG_PROJECT_ID"
 	TestDependentFolderProjectID            = "TEST_DEPENDENT_FOLDER_PROJECT_ID"
 	TestDependentNoNetworkProjectID         = "TEST_DEPENDENT_NO_NETWORK_PROJECT_ID" // A dependent project with default network disabled
-=======
-	TestDependentOrgProjectId               = "TEST_DEPENDENT_ORG_PROJECT_ID"
-	TestDependentFolderProjectId            = "TEST_DEPENDENT_FOLDER_PROJECT_ID"
 	TestDependentFolder2ProjectId           = "TEST_DEPENDENT_FOLDER_2_PROJECT_ID"
-	TestDependentNoNetworkProjectId         = "TEST_DEPENDENT_NO_NETWORK_PROJECT_ID" // A dependent project with default network disabled
->>>>>>> e501288c
+
 	IsolatedTestOrgName                     = "ISOLATED_TEST_ORG_NAME"
 	TestBillingAccountIDForBillingResources = "BILLING_ACCOUNT_ID_FOR_BILLING_RESOURCES"
 	FirestoreTestProject                    = "FIRESTORE_TEST_PROJECT"
@@ -85,16 +80,10 @@
 )
 
 var (
-<<<<<<< HEAD
 	testDependentOrgProjectID               = os.Getenv(TestDependentOrgProjectID)
 	testDependentFolderProjectID            = os.Getenv(TestDependentFolderProjectID)
 	testDependentNoNetworkProjectID         = os.Getenv(TestDependentNoNetworkProjectID)
-=======
-	testDependentOrgProjectId               = os.Getenv(TestDependentOrgProjectId)
-	testDependentFolderProjectId            = os.Getenv(TestDependentFolderProjectId)
 	testDependentFolder2ProjectId           = os.Getenv(TestDependentFolder2ProjectId)
-	testDependentNoNetworkProjectId         = os.Getenv(TestDependentNoNetworkProjectId)
->>>>>>> e501288c
 	isolatedTestOrgName                     = os.Getenv(IsolatedTestOrgName)
 	testBillingAccountIDForBillingResources = os.Getenv(TestBillingAccountIDForBillingResources)
 	firestoreTestProject                    = os.Getenv(FirestoreTestProject)
@@ -185,17 +174,11 @@
 	return testDependentFolderProjectID
 }
 
-<<<<<<< HEAD
 func GetDependentNoNetworkProjectID(_ *testing.T) string {
 	return testDependentNoNetworkProjectID
-=======
-func GetDependentFolder2ProjectID(t *testing.T) string {
+
+func GetDependentFolder2ProjectID(_ *testing.T) string {
 	return testDependentFolder2ProjectId
-}
-
-func GetDependentNoNetworkProjectID(t *testing.T) string {
-	return testDependentNoNetworkProjectId
->>>>>>> e501288c
 }
 
 func GetIsolatedTestOrgName(_ *testing.T) string {
