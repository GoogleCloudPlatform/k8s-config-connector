// Copyright 2022 Google LLC
//
// Licensed under the Apache License, Version 2.0 (the "License");
// you may not use this file except in compliance with the License.
// You may obtain a copy of the License at
//
//      http://www.apache.org/licenses/LICENSE-2.0
//
// Unless required by applicable law or agreed to in writing, software
// distributed under the License is distributed on an "AS IS" BASIS,
// WITHOUT WARRANTIES OR CONDITIONS OF ANY KIND, either express or implied.
// See the License for the specific language governing permissions and
// limitations under the License.

package webhook

import (
	"context"

	"sigs.k8s.io/controller-runtime/pkg/manager"
	"sigs.k8s.io/controller-runtime/pkg/webhook/admission"
)

// A generic webhook defaulter that is meant to handle various miscellaneous defaulting.
// The reasons to have a generic defaulter are 1) to avoid the heavyweight boilerplate code
// of registering new webhook handlers and 2) to avoid adding a new entry in the MutatingWebhookConfiguration object with almost all KCC resources listed
// every time we introduce a new feature across the board.
//
// This defaulter should only contain lightweight defaulting logic, for complicated defaulting
// functions, it's recommended to create dedicated webhook handlers.
type genericDefaulter struct {
}

func NewGenericDefaulter() HandlerFunc {
	return func(mgr manager.Manager) admission.Handler {
		return &genericDefaulter{}
	}
}

<<<<<<< HEAD
func (a *genericDefaulter) Handle(_ context.Context, req admission.Request) admission.Response {
	deserializer := codecs.UniversalDeserializer()
	obj := &unstructured.Unstructured{}
	if _, _, err := deserializer.Decode(req.AdmissionRequest.Object.Raw, nil, obj); err != nil {
		klog.Error(err)
		return admission.Errored(http.StatusBadRequest,
			fmt.Errorf("error decoding object: %w", err))
	}
	newObj := obj.DeepCopy()
	if err := k8s.ValidateOrDefaultStateIntoSpecAnnotation(newObj); err != nil {
		return admission.Errored(http.StatusBadRequest, fmt.Errorf("error validating or defaulting '%v' annotation: %w", k8s.StateIntoSpecAnnotation, err))
	}
	return constructPatchResponse(obj, newObj)
=======
func (a *genericDefaulter) Handle(ctx context.Context, req admission.Request) admission.Response {
	return admission.ValidationResponse(true, "no-op: this webhook is deprecated")
>>>>>>> e501288c
}<|MERGE_RESOLUTION|>--- conflicted
+++ resolved
@@ -37,22 +37,6 @@
 	}
 }
 
-<<<<<<< HEAD
-func (a *genericDefaulter) Handle(_ context.Context, req admission.Request) admission.Response {
-	deserializer := codecs.UniversalDeserializer()
-	obj := &unstructured.Unstructured{}
-	if _, _, err := deserializer.Decode(req.AdmissionRequest.Object.Raw, nil, obj); err != nil {
-		klog.Error(err)
-		return admission.Errored(http.StatusBadRequest,
-			fmt.Errorf("error decoding object: %w", err))
-	}
-	newObj := obj.DeepCopy()
-	if err := k8s.ValidateOrDefaultStateIntoSpecAnnotation(newObj); err != nil {
-		return admission.Errored(http.StatusBadRequest, fmt.Errorf("error validating or defaulting '%v' annotation: %w", k8s.StateIntoSpecAnnotation, err))
-	}
-	return constructPatchResponse(obj, newObj)
-=======
-func (a *genericDefaulter) Handle(ctx context.Context, req admission.Request) admission.Response {
+func (a *genericDefaulter) Handle(_ context.Context, _ admission.Request) admission.Response {
 	return admission.ValidationResponse(true, "no-op: this webhook is deprecated")
->>>>>>> e501288c
 }