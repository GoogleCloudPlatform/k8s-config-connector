--- conflicted
+++ resolved
@@ -136,17 +136,10 @@
 require (
 	bitbucket.org/creachadair/stringset v0.0.8 // indirect
 	cel.dev/expr v0.19.2 // indirect
-<<<<<<< HEAD
-	cloud.google.com/go v0.118.3 // indirect
-	cloud.google.com/go/auth v0.16.0 // indirect
-	cloud.google.com/go/auth/oauth2adapt v0.2.8 // indirect
-	cloud.google.com/go/bigtable v1.35.0
-=======
 	cloud.google.com/go v0.120.0 // indirect
 	cloud.google.com/go/auth v0.16.0 // indirect
 	cloud.google.com/go/auth/oauth2adapt v0.2.8 // indirect
 	cloud.google.com/go/bigtable v1.37.0
->>>>>>> 9033f2e6
 	cloud.google.com/go/compute/metadata v0.6.0 // indirect
 	cloud.google.com/go/longrunning v0.6.6
 	dario.cat/mergo v1.0.0 // indirect
