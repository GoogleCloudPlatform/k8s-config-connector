module github.com/GoogleCloudPlatform/k8s-config-connector

go 1.24.0

toolchain go1.24.2

replace github.com/GoogleCloudPlatform/k8s-config-connector/mockgcp => ./mockgcp

require (
	cloud.google.com/go/aiplatform v1.78.0
	cloud.google.com/go/alloydb v1.14.0
	cloud.google.com/go/apigateway v1.7.3
	cloud.google.com/go/apikeys v1.1.12
	cloud.google.com/go/apphub v0.2.4
	cloud.google.com/go/asset v1.20.4
	cloud.google.com/go/backupdr v1.3.1
	cloud.google.com/go/batch v1.12.0
	cloud.google.com/go/bigquery v1.66.2
	cloud.google.com/go/certificatemanager v1.9.3
	cloud.google.com/go/cloudbuild v1.22.0
	cloud.google.com/go/clouddms v1.8.6
	cloud.google.com/go/cloudquotas v1.3.2
	cloud.google.com/go/cloudtasks v1.13.3
	cloud.google.com/go/compute v1.34.0
	cloud.google.com/go/datacatalog v1.24.3
	cloud.google.com/go/dataflow v0.10.3
	cloud.google.com/go/dataform v0.10.3
	cloud.google.com/go/dataplex v1.22.0
	cloud.google.com/go/dataproc/v2 v2.11.0
	cloud.google.com/go/datastream v1.13.0
	cloud.google.com/go/deploy v1.26.2
	cloud.google.com/go/discoveryengine v1.15.0
	cloud.google.com/go/documentai v1.35.2
	cloud.google.com/go/edgecontainer v1.4.1
	cloud.google.com/go/essentialcontacts v1.7.3
	cloud.google.com/go/eventarc v1.15.1
	cloud.google.com/go/firestore v1.18.0
	cloud.google.com/go/gkebackup v1.6.3
	cloud.google.com/go/gkemulticloud v1.5.1
	cloud.google.com/go/iam v1.4.1
	cloud.google.com/go/iap v1.10.3
	cloud.google.com/go/kms v1.21.0
	cloud.google.com/go/logging v1.13.0
	cloud.google.com/go/managedkafka v0.4.0
	cloud.google.com/go/metastore v1.14.3
	cloud.google.com/go/monitoring v1.24.0
	cloud.google.com/go/netapp v1.7.1
	cloud.google.com/go/networkmanagement v1.18.0
	cloud.google.com/go/networksecurity v0.10.3
	cloud.google.com/go/networkservices v0.2.4
	cloud.google.com/go/notebooks v1.12.3
	cloud.google.com/go/orchestration v1.11.4
	cloud.google.com/go/privilegedaccessmanager v0.2.1
	cloud.google.com/go/profiler v0.4.1
	cloud.google.com/go/pubsub v1.47.0
	cloud.google.com/go/recaptchaenterprise/v2 v2.19.4
	cloud.google.com/go/redis v1.18.0
	cloud.google.com/go/resourcemanager v1.10.3
	cloud.google.com/go/secretmanager v1.14.5
	cloud.google.com/go/securesourcemanager v1.1.1
	cloud.google.com/go/security v1.18.3
	cloud.google.com/go/spanner v1.76.1
	cloud.google.com/go/speech v1.26.0
	cloud.google.com/go/storage v1.50.0
	cloud.google.com/go/vmwareengine v1.3.3
	cloud.google.com/go/workflows v1.14.2
	cloud.google.com/go/workstations v1.1.1
	contrib.go.opencensus.io/exporter/prometheus v0.1.0
	github.com/GoogleCloudPlatform/declarative-resource-client-library v1.62.0
	github.com/GoogleCloudPlatform/k8s-config-connector/dev/tools/controllerbuilder v0.0.0-20250208024142-7cd1b21e1d1e
	github.com/GoogleCloudPlatform/k8s-config-connector/mockgcp v0.0.0-20240614222432-4bde5b345380
	github.com/appscode/jsonpatch v0.0.0-20190108182946-7c0e3b262f30
	github.com/blang/semver v3.5.1+incompatible
	github.com/blang/semver/v4 v4.0.0
	github.com/cenkalti/backoff v2.2.1+incompatible
	github.com/fatih/color v1.17.0
	github.com/ghodss/yaml v1.0.0
	github.com/go-logr/logr v1.4.2
	github.com/go-logr/zapr v1.3.0
	github.com/google/go-cmp v0.7.0
	github.com/google/uuid v1.6.0
	github.com/googleapis/gax-go/v2 v2.14.1
	github.com/hashicorp/go-cty v1.4.1-0.20200414143053-d3edf31b6320
	github.com/hashicorp/go-multierror v1.1.1
	github.com/hashicorp/hcl v1.0.0
	github.com/hashicorp/hcl/v2 v2.23.0
	github.com/hashicorp/terraform-plugin-sdk/v2 v2.24.0
	github.com/hashicorp/terraform-provider-google-beta v3.73.0+incompatible
	github.com/nasa9084/go-openapi v0.0.0-20200604141640-2875b7376353
	github.com/olekukonko/tablewriter v0.0.5
	github.com/onsi/gomega v1.34.1
	github.com/pkg/errors v0.9.1
	github.com/prometheus/client_golang v1.18.0
	github.com/prometheus/procfs v0.12.0
	github.com/shurcooL/httpfs v0.0.0-20190707220628-8d4bc4ba7749
	github.com/shurcooL/vfsgen v0.0.0-20181202132449-6a9ea43bcacd
	github.com/spf13/cobra v1.8.0
	github.com/spf13/pflag v1.0.5
	github.com/tmccombs/hcl2json v0.6.7
	github.com/zclconf/go-cty v1.16.2
	go.opencensus.io v0.24.0
	go.uber.org/zap v1.26.0
	golang.org/x/oauth2 v0.29.0
	golang.org/x/sync v0.13.0
	golang.org/x/time v0.11.0
	google.golang.org/api v0.229.0
	google.golang.org/genproto v0.0.0-20250303144028-a0af3efb3deb
	google.golang.org/genproto/googleapis/api v0.0.0-20250414145226-207652e42e2e
	google.golang.org/genproto/googleapis/rpc v0.0.0-20250414145226-207652e42e2e
	google.golang.org/grpc v1.71.1
	google.golang.org/protobuf v1.36.6
	gopkg.in/dnaeon/go-vcr.v3 v3.2.0
	gopkg.in/yaml.v2 v2.4.0
	k8s.io/api v0.27.11
	k8s.io/apiextensions-apiserver v0.27.9
	k8s.io/apimachinery v0.27.11
	k8s.io/client-go v0.27.11
	k8s.io/klog/v2 v2.130.1
	sigs.k8s.io/controller-runtime v0.15.2
	sigs.k8s.io/controller-tools v0.6.2
	sigs.k8s.io/kubebuilder-declarative-pattern v0.15.0-beta.2
	sigs.k8s.io/kubebuilder-declarative-pattern/mockkubeapiserver v0.0.0-20230303024857-d1f76c15e05b
	sigs.k8s.io/structured-merge-diff/v4 v4.4.1
	sigs.k8s.io/yaml v1.4.0
)

require go.opentelemetry.io/auto/sdk v1.1.0 // indirect

require (
	cloud.google.com/go/accesscontextmanager v1.9.3 // indirect
	cloud.google.com/go/orgpolicy v1.14.2 // indirect
	cloud.google.com/go/osconfig v1.14.3 // indirect
	github.com/envoyproxy/go-control-plane/envoy v1.32.4 // indirect
)

require (
	bitbucket.org/creachadair/stringset v0.0.8 // indirect
	cel.dev/expr v0.19.2 // indirect
	cloud.google.com/go v0.118.3 // indirect
	cloud.google.com/go/auth v0.16.0 // indirect
	cloud.google.com/go/auth/oauth2adapt v0.2.8 // indirect
	cloud.google.com/go/bigtable v1.35.0
	cloud.google.com/go/compute/metadata v0.6.0 // indirect
	cloud.google.com/go/longrunning v0.6.6
	dario.cat/mergo v1.0.0 // indirect
	github.com/Azure/go-ansiterm v0.0.0-20210617225240-d185dfc1b5a1 // indirect
	github.com/MakeNowJust/heredoc v1.0.0 // indirect; indsirect
	github.com/Microsoft/go-winio v0.6.1 // indirect
	github.com/ProtonMail/go-crypto v1.1.5 // indirect
	github.com/agext/levenshtein v1.2.3 // indirect
	github.com/apache/arrow/go/v15 v15.0.2 // indirect
	github.com/apparentlymart/go-cidr v1.1.0 // indirect
	github.com/apparentlymart/go-textseg/v15 v15.0.0 // indirect
	github.com/beorn7/perks v1.0.1 // indirect
	github.com/cespare/xxhash/v2 v2.3.0 // indirect
	github.com/chai2010/gettext-go v1.0.2 // indirect
	github.com/cloudflare/circl v1.3.7 // indirect
	github.com/cncf/xds/go v0.0.0-20250121191232-2f005788dc42 // indirect
	github.com/cyphar/filepath-securejoin v0.3.6 // indirect
	github.com/davecgh/go-spew v1.1.1 // indirect
	github.com/emicklei/go-restful/v3 v3.10.2 // indirect
	github.com/emirpasic/gods v1.18.1 // indirect
	github.com/envoyproxy/protoc-gen-validate v1.2.1 // indirect
	github.com/evanphx/json-patch v4.12.0+incompatible // indirect
	github.com/evanphx/json-patch/v5 v5.6.0 // indirect
	github.com/exponent-io/jsonpath v0.0.0-20151013193312-d6023ce2651d // indirect
	github.com/fatih/camelcase v1.0.0 // indirect
	github.com/felixge/httpsnoop v1.0.4 // indirect
	github.com/fsnotify/fsnotify v1.6.0 // indirect
	github.com/fvbommel/sortorder v1.0.1 // indirect
	github.com/gammazero/deque v0.0.0-20190521012701-46e4ffb7a622 // indirect
	github.com/gammazero/workerpool v0.0.0-20190608213748-0ed5e40ec55e // indirect
	github.com/go-errors/errors v1.0.1 // indirect
	github.com/go-git/gcfg v1.5.1-0.20230307220236-3a3c6141e376 // indirect
	github.com/go-git/go-billy/v5 v5.6.2 // indirect
	github.com/go-git/go-git/v5 v5.13.2 // indirect
	github.com/go-logr/stdr v1.2.2 // indirect
	github.com/go-openapi/jsonpointer v0.19.6 // indirect
	github.com/go-openapi/jsonreference v0.20.2 // indirect
	github.com/go-openapi/swag v0.22.3 // indirect
	github.com/gobuffalo/flect v0.2.3 // indirect
	github.com/goccy/go-json v0.10.2 // indirect
	github.com/gogo/protobuf v1.3.2 // indirect
	github.com/golang/glog v1.2.4 // indirect
	github.com/golang/groupcache v0.0.0-20210331224755-41bb18bfe9da // indirect
	github.com/golang/protobuf v1.5.4
	github.com/google/btree v1.1.3 // indirect
	github.com/google/flatbuffers v23.5.26+incompatible // indirect
	github.com/google/gnostic v0.6.9 // indirect
	github.com/google/go-cpy v0.0.0-20211218193943-a9c933c06932 // indirect
	github.com/google/gofuzz v1.2.0 // indirect
	github.com/google/pprof v0.0.0-20240528025155-186aa0362fba // indirect
	github.com/google/s2a-go v0.1.9 // indirect
	github.com/google/shlex v0.0.0-20191202100458-e7afc7fbc510 // indirect
	github.com/googleapis/enterprise-certificate-proxy v0.3.6 // indirect
	github.com/gregjones/httpcache v0.0.0-20190611155906-901d90724c79 // indirect
	github.com/grpc-ecosystem/go-grpc-middleware v1.4.0 // indirect
	github.com/grpc-ecosystem/grpc-gateway/v2 v2.26.3 // indirect
	github.com/hashicorp/errwrap v1.0.0 // indirect
	github.com/hashicorp/go-checkpoint v0.5.0 // indirect
	github.com/hashicorp/go-cleanhttp v0.5.2 // indirect
	github.com/hashicorp/go-hclog v1.2.1 // indirect
	github.com/hashicorp/go-plugin v1.4.8 // indirect
	github.com/hashicorp/go-uuid v1.0.3 // indirect
	github.com/hashicorp/go-version v1.6.0 // indirect
	github.com/hashicorp/hc-install v0.4.0 // indirect
	github.com/hashicorp/logutils v1.0.0 // indirect
	github.com/hashicorp/terraform-exec v0.17.3 // indirect
	github.com/hashicorp/terraform-json v0.14.0 // indirect
	github.com/hashicorp/terraform-plugin-framework v1.1.1 // indirect
	github.com/hashicorp/terraform-plugin-framework-validators v0.9.0 // indirect
	github.com/hashicorp/terraform-plugin-go v0.14.3 // indirect
	github.com/hashicorp/terraform-plugin-log v0.7.0 // indirect
	github.com/hashicorp/terraform-registry-address v0.1.0 // indirect
	github.com/hashicorp/terraform-svchost v0.0.0-20200729002733-f050f53b9734 // indirect
	github.com/hashicorp/yamux v0.0.0-20181012175058-2f1d1f20f75d // indirect
	github.com/imdario/mergo v0.3.15 // indirect
	github.com/inconshreveable/mousetrap v1.1.0 // indirect
	github.com/jbenet/go-context v0.0.0-20150711004518-d14ea06fba99 // indirect
	github.com/jonboulle/clockwork v0.2.2 // indirect
	github.com/josharian/intern v1.0.0 // indirect
	github.com/json-iterator/go v1.1.12 // indirect
	github.com/kevinburke/ssh_config v1.2.0 // indirect
	github.com/klauspost/compress v1.16.7 // indirect
	github.com/klauspost/cpuid/v2 v2.2.5 // indirect
	github.com/kylelemons/godebug v1.1.0 // indirect
	github.com/liggitt/tabwriter v0.0.0-20181228230101-89fcab3d43de // indirect
	github.com/mailru/easyjson v0.7.7 // indirect
	github.com/mattn/go-colorable v0.1.13 // indirect
	github.com/mattn/go-isatty v0.0.20 // indirect
	github.com/mattn/go-runewidth v0.0.15 // indirect
	github.com/matttproud/golang_protobuf_extensions/v2 v2.0.0 // indirect
	github.com/mitchellh/copystructure v1.2.0 // indirect
	github.com/mitchellh/go-homedir v1.1.0 // indirect
	github.com/mitchellh/go-testing-interface v1.14.1 // indirect
	github.com/mitchellh/go-wordwrap v1.0.1 // indirect
	github.com/mitchellh/hashstructure v1.1.0 // indirect
	github.com/mitchellh/mapstructure v1.5.0 // indirect
	github.com/mitchellh/reflectwalk v1.0.2 // indirect
	github.com/moby/spdystream v0.2.0 // indirect
	github.com/moby/term v0.0.0-20221205130635-1aeaba878587 // indirect
	github.com/modern-go/concurrent v0.0.0-20180306012644-bacd9c7ef1dd // indirect
	github.com/modern-go/reflect2 v1.0.2 // indirect
	github.com/monochromegane/go-gitignore v0.0.0-20200626010858-205db1a8cc00 // indirect
	github.com/munnerz/goautoneg v0.0.0-20191010083416-a7dc8b61c822 // indirect
	github.com/oklog/run v1.0.0 // indirect
	github.com/onsi/ginkgo v1.16.5 // indirect
	github.com/peterbourgon/diskv v2.0.1+incompatible // indirect
	github.com/pierrec/lz4/v4 v4.1.18 // indirect
	github.com/pjbgf/sha1cd v0.3.2 // indirect
	github.com/planetscale/vtprotobuf v0.6.1-0.20240319094008-0393e58bdf10 // indirect
	github.com/prometheus/client_model v0.6.1 // indirect
	github.com/prometheus/common v0.45.0 // indirect
	github.com/rivo/uniseg v0.4.7 // indirect
	github.com/russross/blackfriday/v2 v2.1.0 // indirect
	github.com/sergi/go-diff v1.3.2-0.20230802210424-5b0b94c5c0d3 // indirect
	github.com/sirupsen/logrus v1.9.0 // indirect
	github.com/skeema/knownhosts v1.3.0 // indirect
	github.com/stretchr/objx v0.5.2 // indirect
	github.com/vmihailenco/msgpack v4.0.4+incompatible // indirect
	github.com/vmihailenco/msgpack/v4 v4.3.12 // indirect
	github.com/vmihailenco/tagparser v0.1.2 // indirect
	github.com/xanzy/ssh-agent v0.3.3 // indirect
	github.com/xlab/treeprint v1.1.0 // indirect
	github.com/zeebo/xxh3 v1.0.2 // indirect
	go.opentelemetry.io/contrib/instrumentation/google.golang.org/grpc/otelgrpc v0.60.0 // indirect
	go.opentelemetry.io/contrib/instrumentation/net/http/otelhttp v0.60.0 // indirect
	go.opentelemetry.io/otel v1.35.0 // indirect
	go.opentelemetry.io/otel/metric v1.35.0 // indirect
	go.opentelemetry.io/otel/sdk v1.35.0 // indirect
	go.opentelemetry.io/otel/sdk/metric v1.35.0 // indirect
	go.opentelemetry.io/otel/trace v1.35.0 // indirect
	go.starlark.net v0.0.0-20200306205701-8dd3e2ee1dd5 // indirect
	go.uber.org/multierr v1.10.0 // indirect
	golang.org/x/crypto v0.37.0 // indirect
	golang.org/x/exp v0.0.0-20240719175910-8a7402abbf56 // indirect
<<<<<<< HEAD
	golang.org/x/mod v0.22.0 // indirect
	golang.org/x/net v0.39.0 // indirect
	golang.org/x/sys v0.32.0 // indirect
	golang.org/x/term v0.31.0 // indirect
	golang.org/x/text v0.24.0 // indirect
	golang.org/x/tools v0.29.0 // indirect
=======
	golang.org/x/mod v0.24.0 // indirect
	golang.org/x/net v0.38.0 // indirect
	golang.org/x/sys v0.31.0 // indirect
	golang.org/x/term v0.30.0 // indirect
	golang.org/x/text v0.23.0 // indirect
	golang.org/x/tools v0.31.0 // indirect
>>>>>>> 8543b37d
	golang.org/x/xerrors v0.0.0-20240903120638-7835f813f4da // indirect
	gomodules.xyz/jsonpatch/v2 v2.3.0 // indirect
	google.golang.org/appengine v1.6.8 // indirect
	gopkg.in/inf.v0 v0.9.1 // indirect
	gopkg.in/warnings.v0 v0.1.2 // indirect
	gopkg.in/yaml.v3 v3.0.1
	k8s.io/cli-runtime v0.26.3 // indirect
	k8s.io/component-base v0.27.9 // indirect
	k8s.io/kube-openapi v0.0.0-20230501164219-8b0f38b5fd1f // indirect
	k8s.io/kubectl v0.26.3 // indirect
	k8s.io/utils v0.0.0-20230505201702-9f6742963106 // indirect
	sigs.k8s.io/json v0.0.0-20221116044647-bc3834ca7abd // indirect
	sigs.k8s.io/kubebuilder-declarative-pattern/applylib v0.0.0-20230420203711-4abaa68e1923 // indirect
	sigs.k8s.io/kustomize/api v0.12.1 // indirect
	sigs.k8s.io/kustomize/kstatus v0.0.2-0.20200509233124-065f70705d4d // indirect
	sigs.k8s.io/kustomize/kyaml v0.13.9 // indirect
)

replace github.com/hashicorp/terraform-provider-google-beta => ./third_party/github.com/hashicorp/terraform-provider-google-beta

replace github.com/GoogleCloudPlatform/declarative-resource-client-library => ./third_party/github.com/GoogleCloudPlatform/declarative-resource-client-library<|MERGE_RESOLUTION|>--- conflicted
+++ resolved
@@ -274,21 +274,12 @@
 	go.uber.org/multierr v1.10.0 // indirect
 	golang.org/x/crypto v0.37.0 // indirect
 	golang.org/x/exp v0.0.0-20240719175910-8a7402abbf56 // indirect
-<<<<<<< HEAD
-	golang.org/x/mod v0.22.0 // indirect
-	golang.org/x/net v0.39.0 // indirect
-	golang.org/x/sys v0.32.0 // indirect
-	golang.org/x/term v0.31.0 // indirect
-	golang.org/x/text v0.24.0 // indirect
-	golang.org/x/tools v0.29.0 // indirect
-=======
 	golang.org/x/mod v0.24.0 // indirect
 	golang.org/x/net v0.38.0 // indirect
 	golang.org/x/sys v0.31.0 // indirect
 	golang.org/x/term v0.30.0 // indirect
 	golang.org/x/text v0.23.0 // indirect
 	golang.org/x/tools v0.31.0 // indirect
->>>>>>> 8543b37d
 	golang.org/x/xerrors v0.0.0-20240903120638-7835f813f4da // indirect
 	gomodules.xyz/jsonpatch/v2 v2.3.0 // indirect
 	google.golang.org/appengine v1.6.8 // indirect
