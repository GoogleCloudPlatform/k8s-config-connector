// Copyright 2024 Google LLC
//
// Licensed under the Apache License, Version 2.0 (the "License");
// you may not use this file except in compliance with the License.
// You may obtain a copy of the License at
//
//      http://www.apache.org/licenses/LICENSE-2.0
//
// Unless required by applicable law or agreed to in writing, software
// distributed under the License is distributed on an "AS IS" BASIS,
// WITHOUT WARRANTIES OR CONDITIONS OF ANY KIND, either express or implied.
// See the License for the specific language governing permissions and
// limitations under the License.

package codegen

import (
	"bytes"
	"fmt"
	"io"
	"io/ioutil"
	"path/filepath"
	"sort"
	"strings"

	"github.com/GoogleCloudPlatform/k8s-config-connector/dev/tools/controllerbuilder/pkg/annotations"
	"github.com/GoogleCloudPlatform/k8s-config-connector/dev/tools/controllerbuilder/pkg/gocode"
	protoapi "github.com/GoogleCloudPlatform/k8s-config-connector/dev/tools/controllerbuilder/pkg/protoapi"

	"google.golang.org/protobuf/reflect/protoreflect"
	"google.golang.org/protobuf/types/descriptorpb"
	"k8s.io/klog/v2"
)

type outputFile struct {
	generatorBase
	goPackage      string
	body           bytes.Buffer
	fileAnnotation *annotations.FileAnnotation
}

func (o *outputFile) OutputDir() string {
	return o.outputBaseDir
}

type validationException struct {
	ProtoField string
	GoField    string
	Message    string
}

type MapperGenerator struct {
	generatorBase
	goPathForMessage OutputFunc

	goPackages []*gocode.Package

	typePairs           []typePair
	precomputedMappings map[protoreflect.FullName][]*gocode.GoStruct
	outputFiles         map[generatedFileKey]*outputFile

	generatedFileAnnotation *annotations.FileAnnotation

	multiversion bool
	validate     bool
	exceptions   map[string][]validationException

	importedPackages map[string]importedPackage
}

type importedPackage struct {
	alias     string
	goPackage string
}

func NewMapperGenerator(goPathForMessage OutputFunc, outputBaseDir string, generatedFileAnnotation *annotations.FileAnnotation, multiversion bool, validate bool) *MapperGenerator {
	g := &MapperGenerator{
		goPathForMessage:        goPathForMessage,
		precomputedMappings:     make(map[protoreflect.FullName][]*gocode.GoStruct),
		generatedFileAnnotation: generatedFileAnnotation,
		multiversion:            multiversion,
		validate:                validate,
		importedPackages:        make(map[string]importedPackage),
		exceptions:              make(map[string][]validationException),
		outputFiles:             make(map[generatedFileKey]*outputFile),
	}
	g.generatorBase.init(outputBaseDir)
	return g
}

func (v *MapperGenerator) AddGoImportAlias(goPackage string, alias string) string {
	v.importedPackages[goPackage] = importedPackage{
		alias:     alias,
		goPackage: goPackage,
	}
	return alias
}

type OutputFunc func(msg protoreflect.MessageDescriptor) (goPath string, shouldWrite bool)

func (v *MapperGenerator) VisitGoCode(goPackage string, basePath string) error {
	packages, err := gocode.LoadPackageTree(goPackage, basePath)
	if err != nil {
		return fmt.Errorf("inspecting go code: %w", err)
	}

	for _, pkg := range packages {
		// annotation := pkg.GetAnnotation("+kcc:proto")
		// klog.Infof("got package %v for proto %v", pkg.SourceDir, pkg.Comments)
		// if annotation != "" {
		// 	klog.Infof("got package %v for proto %v", pkg.SourceDir, annotation)
		v.goPackages = append(v.goPackages, pkg)
		// v.goPackages[annotation] = pkg
		// }

		// Populate the precomputedMappings
		for _, s := range pkg.Structs {
			if len(s.Comments) != 0 {
				for _, c := range s.Comments {
					for _, line := range strings.Split(c, "\n") {
						line = strings.TrimSpace(line)
						if proto, ok := GetProtoMessageFromAnnotation(line); ok {
							protoName := protoreflect.FullName(proto)
							v.precomputedMappings[protoName] = append(v.precomputedMappings[protoName], s)
						}
					}
				}
			}
		}
	}

	return nil
}

func (v *MapperGenerator) VisitProto(api *protoapi.Proto) error {
	sortedFiles := api.SortedFiles()
	for _, f := range sortedFiles {
		v.visitFile(f)
	}
	return nil
}

func (g *MapperGenerator) visitFile(f protoreflect.FileDescriptor) {
	for _, msg := range sortIntoMessageSlice(f.Messages()) {
		g.visitMessage(msg)
	}
}

func (v *MapperGenerator) findKRMStructsForProto(msg protoreflect.MessageDescriptor) []*gocode.GoStruct {
	// Use precomputed mappings
	if matches, found := v.precomputedMappings[msg.FullName()]; found {
		return matches
	}
	klog.V(2).Infof("did not find mapping for %q", msg.FullName())
	return nil
}

func (v *MapperGenerator) visitMessage(msg protoreflect.MessageDescriptor) {
	if _, visit := v.goPathForMessage(msg); !visit {
		return
	}
	goTypes := v.findKRMStructsForProto(msg)
	if len(goTypes) == 0 {
		klog.Infof("no go types found for proto %v", msg.FullName())
		return
	}
	parentFile := msg.ParentFile()
	fileOptions := parentFile.Options().(*descriptorpb.FileOptions)
	protoGoPackage := fileOptions.GetGoPackage()
	if ix := strings.Index(protoGoPackage, ";"); ix != -1 {
		protoGoPackage = protoGoPackage[:ix]
	}

	// Some exceptions in our proto mapping
	// TODO: Move to flag?  How many of these are there?
	switch protoGoPackage {
	case "cloud.google.com/go/networkconnectivity/apiv1/networkconnectivitypb":
		protoGoPackage = "github.com/GoogleCloudPlatform/k8s-config-connector/mockgcp/generated/mockgcp/cloud/networkconnectivity/v1"
	case "cloud.google.com/go/bigquery/apiv2/bigquerypb":
		protoGoPackage = "github.com/GoogleCloudPlatform/k8s-config-connector/mockgcp/generated/mockgcp/cloud/bigquery/v2"
	}

	for _, goType := range goTypes {
		v.typePairs = append(v.typePairs, typePair{
			ProtoPackage:   msg.ParentFile().Package(),
			ProtoGoPackage: protoGoPackage,
			KRMType:        goType,
			Proto:          msg,
		})
	}

	for _, msg := range sortIntoMessageSlice(msg.Messages()) {
		v.visitMessage(msg)
	}
}

type typePair struct {
	ProtoPackage   protoreflect.FullName
	ProtoGoPackage string
	KRMType        *gocode.GoStruct
	Proto          protoreflect.MessageDescriptor
}

func lastGoComponent(goPackage string) string {
	return filepath.Base(goPackage)
}

func (v *MapperGenerator) GenerateMappers(goImports map[string]string) error {
	sort.Slice(v.typePairs, func(i, j int) bool {
		if v.typePairs[i].KRMType.Name == v.typePairs[j].KRMType.Name {
			return v.typePairs[i].KRMType.GoPackage < v.typePairs[j].KRMType.GoPackage
		}
		return v.typePairs[i].KRMType.Name < v.typePairs[j].KRMType.Name
	})

	for alias, pkgName := range goImports {
		v.importedPackages[pkgName] = importedPackage{
			alias:     alias,
			goPackage: pkgName,
		}
	}

	for _, pair := range v.typePairs {
		goPackage, shouldVisit := v.goPathForMessage(pair.Proto)
		if !shouldVisit {
			continue
		}

		k := generatedFileKey{
			GoPackage: goPackage,
			FileName:  "mapper.generated.go",
		}
		out := v.getOutputFile(k)
		out.goPackage = lastGoComponent(goPackage)

		out.fileAnnotation = v.generatedFileAnnotation

		{
			out.addImport("refs", "github.com/GoogleCloudPlatform/k8s-config-connector/apis/refs/v1beta1")
			out.addImport("", "github.com/GoogleCloudPlatform/k8s-config-connector/pkg/controller/direct")
		}

<<<<<<< HEAD
		v.importedPackages[pair.ProtoGoPackage] = importedPackage{
			alias:     "pb",
			goPackage: pair.ProtoGoPackage,
		}
		v.writeMapFunctionsForPair(&out.body, out.OutputDir(), &pair, goPackage)
=======
		v.writeMapFunctionsForPair(&out.body, out.OutputDir(), &pair)
>>>>>>> b34487b4

		for _, importedPackage := range v.importedPackages {
			goPackage := importedPackage.goPackage
			out.addImport(importedPackage.alias, goPackage)
		}
	}

	if v.validate {
		outputDirs := make(map[string]string)
		for k, v := range v.outputFiles {
			outputDirs[k.GoPackage] = v.OutputDir()
		}
		for goPackage, exceptions := range v.exceptions {
			if len(exceptions) == 0 {
				continue
			}
			outputDir, ok := outputDirs[goPackage]
			if !ok {
				// This can happen if the package has validation errors but no file was generated (e.g. everything was up-to-date)
				// We need to resolve the go package to a directory.
				outputDir = filepath.Join(v.outputBaseDir, goPackage)
			}

			validationFilePath := filepath.Join(outputDir, "mapper.validation.txt")

			var b bytes.Buffer
			v.writeExceptions(&b, exceptions)

			if err := ioutil.WriteFile(validationFilePath, b.Bytes(), 0644); err != nil {
				return fmt.Errorf("writing validation file for package %q: %w", goPackage, err)
			}
		}
	}

	return nil
}

func (v *MapperGenerator) writeExceptions(out io.Writer, exceptions []validationException) {
	for _, e := range exceptions {
		fmt.Fprintf(out, "%s\n", e.Message)
	}
}

func (v *MapperGenerator) writeMapFunctionsForPair(out io.Writer, srcDir string, pair *typePair, goPackage string) {
	klog.V(2).InfoS("writeMapFunctionsForPair", "pair.Proto.FullName", pair.Proto.FullName(), "pair.KRMType.Name", pair.KRMType.Name)
	msg := pair.Proto
	pbTypeName := protoNameForType(msg)
	pbTypeGoImport := v.goPackageForProto(msg.ParentFile())

	goType := pair.KRMType
	goTypeName := goType.Name

	goFields := make(map[string]*gocode.StructField)
	for _, f := range goType.Fields {
		goFields[f.Name] = f
	}

	krmImportName := v.getGoImportAlias(pair.KRMType.GoPackage)

	versionSpecifier := ""
	if v.multiversion {
		versionSpecifier = "_" + lastGoComponent(pair.KRMType.GoPackage)
	}

	if v.findFuncDeclaration(goTypeName+versionSpecifier+"_FromProto", srcDir, true) == nil {
		fmt.Fprintf(out, "func %s_FromProto(mapCtx *direct.MapContext, in *%s.%s) *%s.%s {\n", goTypeName+versionSpecifier, pbTypeGoImport, pbTypeName, krmImportName, goTypeName)
		fmt.Fprintf(out, "\tif in == nil {\n")
		fmt.Fprintf(out, "\t\treturn nil\n")
		fmt.Fprintf(out, "\t}\n")
		fmt.Fprintf(out, "\tout := &%s.%s{}\n", krmImportName, goTypeName)
		for i := 0; i < msg.Fields().Len(); i++ {
			protoField := msg.Fields().Get(i)
			protoFieldName := protoNameForField(protoField)
			protoAccessor := "Get" + protoFieldName + "()"

			krmFieldName := goFieldName(protoField)
			krmField := goFields[krmFieldName]
			if krmField == nil {
				// Support refs
				if krmFieldRef := goFields[krmFieldName+"Ref"]; krmFieldRef != nil {
					fmt.Fprintf(out, "\tif in.%s != \"\" {\n", protoAccessor)
					qualifiedTypeName := strings.TrimPrefix(krmFieldRef.Type, "*")
					tokens := strings.SplitN(qualifiedTypeName, ".", 2)
					if len(tokens) > 1 {
						alias := v.getGoImportAlias(krmFieldRef.GoPackage)
						qualifiedTypeName = alias + "." + tokens[1]
					} else if len(tokens) == 1 {
						// In same package
						alias := v.getGoImportAlias(pair.KRMType.GoPackage)
						qualifiedTypeName = alias + "." + tokens[0]
					}
					fmt.Fprintf(out, "\t\tout.%v = &%v{External: in.%v}\n", krmFieldRef.Name, qualifiedTypeName, protoAccessor)
					fmt.Fprintf(out, "\t}\n")
					continue
				}

				if krmFieldRefs := goFields[strings.TrimSuffix(krmFieldName, "s")+"Refs"]; krmFieldRefs != nil {
					template := `
						if v := in.{protoAccessor}; len(v) != 0 {
							for i := range v {
								out.{KRMField} = append(out.{KRMField}, &{RefType}{External: v[i]})
							}
						}
					`

					qualifiedTypeName := strings.TrimPrefix(krmFieldRefs.Type, "*")
					tokens := strings.SplitN(qualifiedTypeName, ".", 2)
					if len(tokens) > 1 {
						alias := v.getGoImportAlias(krmFieldRefs.GoPackage)
						klog.Infof("getGetImportAlias(%q) => %q", krmFieldRefs.GoPackage, alias)
						qualifiedTypeName = alias + "." + tokens[1]
					} else if len(tokens) == 1 {
						// In same package
						alias := v.getGoImportAlias(pair.KRMType.GoPackage)
						qualifiedTypeName = alias + "." + tokens[0]
					}

					s := template
					s = strings.ReplaceAll(s, "{protoAccessor}", protoAccessor)
					s = strings.ReplaceAll(s, "{KRMField}", krmFieldRefs.Name)
					s = strings.ReplaceAll(s, "{RefType}", qualifiedTypeName)

					fmt.Fprintf(out, "%s\n", s)

					continue
				}

				if !v.fieldExistInCounterpartStruct(goType, krmFieldName) && !v.fieldExistInCounterpartStruct(goType, krmFieldName+"Ref") { // special handling for Spec and ObservedState structs which map to the same proto message.
					fmt.Fprintf(out, "\t// MISSING: %s\n", krmFieldName)
					for k := range goFields {
						if strings.EqualFold(k, krmFieldName) {
							fmt.Fprintf(out, "\t// (near miss): %q vs %q\n", krmFieldName, k)
						}
					}
				}
				continue
			}

			isKRMFieldSlice := strings.HasPrefix(krmField.Type, "[]")
			isProtoFieldSlice := protoField.Cardinality() == protoreflect.Repeated

			if isProtoFieldSlice && !isKRMFieldSlice && !protoField.IsMap() { // proto slice -> krm single
				var fromProtoElemFunc string
				switch protoField.Kind() {
				case protoreflect.MessageKind:
					krmElemTypeName := strings.TrimPrefix(krmField.Type, "*")
					fromProtoElemFunc = krmElemTypeName + versionSpecifier + "_FromProto"
					if _, ok := protoMessagesNotMappedToGoStruct[string(protoField.Message().FullName())]; ok {
						fromProtoElemFunc = krmFromProtoFunctionName(protoField, krmField.Name)
					}
				case protoreflect.EnumKind:
					fromProtoElemFunc = "direct. "
				}

				fmt.Fprintf(out, "\tif len(in.%s) > 0 {\n", protoAccessor)
				if fromProtoElemFunc != "" {
					fmt.Fprintf(out, "\t\tout.%s = %s(mapCtx, in.%s[0])\n", krmFieldName, fromProtoElemFunc, protoAccessor)
				} else {
					if protoField.Kind() == protoreflect.BytesKind {
						fmt.Fprintf(out, "\t\tout.%s = in.%s[0]\n", krmFieldName, protoAccessor)
					} else {
						fmt.Fprintf(out, "\t\tout.%s = direct.LazyPtr(in.%s[0])\n", krmFieldName, protoAccessor)
					}
				}
				fmt.Fprintf(out, "\t}\n")
				continue
			}

			if !isProtoFieldSlice && isKRMFieldSlice { // proto single -> krm slice
				krmSliceElemType := strings.TrimPrefix(krmField.Type, "[]")

				switch protoField.Kind() {
				case protoreflect.MessageKind:
					krmElemTypeName := strings.TrimPrefix(krmSliceElemType, "*")
					functionName := krmElemTypeName + versionSpecifier + "_FromProto"
					if _, ok := protoMessagesNotMappedToGoStruct[string(protoField.Message().FullName())]; ok {
						functionName = krmFromProtoFunctionName(protoField, krmField.Name)
					}
					fmt.Fprintf(out, "\tif v := in.%s; v != nil {\n", protoAccessor)
					if strings.HasPrefix(krmSliceElemType, "*") {
						fmt.Fprintf(out, "\t\tout.%s = []*%s.%s{%s(mapCtx, v)}\n", krmFieldName, krmImportName, strings.TrimPrefix(krmSliceElemType, "*"), functionName)
					} else {
						fmt.Fprintf(out, "\t\tout.%s = []%s.%s{%s(mapCtx, v)}\n", krmFieldName, krmImportName, krmSliceElemType, functionName)
					}
					fmt.Fprintf(out, "\t}\n")

				case protoreflect.EnumKind:
					functionName := "direct.Enum_FromProto"
					fmt.Fprintf(out, "\tout.%s = []%s.%s{%s(mapCtx, in.%s)}\n", krmFieldName, krmImportName, krmSliceElemType, functionName, protoAccessor)

				case protoreflect.StringKind,
					protoreflect.FloatKind,
					protoreflect.DoubleKind,
					protoreflect.BoolKind,
					protoreflect.Int64Kind,
					protoreflect.Int32Kind,
					protoreflect.Uint32Kind,
					protoreflect.Uint64Kind,
					protoreflect.Fixed64Kind,
					protoreflect.BytesKind:
					if protoIsPointerInGo(protoField) {
						fmt.Fprintf(out, "\tif v := in.%s; v != nil {\n", protoFieldName)
						fmt.Fprintf(out, "\t\tout.%s = []%s.%s{v}\n", krmFieldName, krmImportName, krmSliceElemType)
						fmt.Fprintf(out, "\t}\n")
					} else {
						fmt.Fprintf(out, "\tout.%s = []%s.%s{direct.LazyPtr(in.%s)}\n", krmFieldName, krmImportName, krmSliceElemType, protoAccessor)
					}

				default:
					klog.Fatalf("unhandled kind %q for field %v", protoField.Kind(), protoField)
				}
				continue
			}

			if protoField.Cardinality() == protoreflect.Repeated {
				useSliceFromProtoFunction := ""
				useCustomMethod := ""

				switch protoField.Kind() {
				case protoreflect.MessageKind:
					krmElemTypeName := krmField.Type
					krmElemTypeName = strings.TrimPrefix(krmElemTypeName, "*")
					krmElemTypeName = strings.TrimPrefix(krmElemTypeName, "[]")

					functionName := krmElemTypeName + versionSpecifier + "_FromProto"
					useSliceFromProtoFunction = functionName
				case protoreflect.StringKind:
					if krmField.Type != "[]string" {
						useCustomMethod = fmt.Sprintf("%s_%s_FromProto", goTypeName, protoFieldName)
					}
				case protoreflect.EnumKind:
					krmElemTypeName := krmField.Type
					krmElemTypeName = strings.TrimPrefix(krmElemTypeName, "*")
					krmElemTypeName = strings.TrimPrefix(krmElemTypeName, "[]")

					useCustomMethod = "direct.EnumSlice_FromProto"

				case
					protoreflect.FloatKind,
					protoreflect.DoubleKind,
					protoreflect.BoolKind,
					protoreflect.Int64Kind,
					protoreflect.Int32Kind,
					protoreflect.Uint32Kind,
					protoreflect.Uint64Kind,
					protoreflect.BytesKind:
					useSliceFromProtoFunction = ""
				default:
					klog.Fatalf("unhandled kind %q for repeated field %v", protoField.Kind(), protoField)
				}

				if protoField.IsMap() {
					entryMsg := protoField.Message()
					keyKind := entryMsg.Fields().ByName("key").Kind()
					valueKind := entryMsg.Fields().ByName("value").Kind()
					if keyKind == protoreflect.StringKind && valueKind == protoreflect.StringKind {
						useSliceFromProtoFunction = ""
					} else if keyKind == protoreflect.StringKind && valueKind == protoreflect.Int64Kind {
						useSliceFromProtoFunction = ""
					} else {
						fmt.Fprintf(out, "\t// TODO: map type %v %v for field %v\n", keyKind, valueKind, krmFieldName)
						continue
					}
				}

				if useSliceFromProtoFunction != "" {
					fmt.Fprintf(out, "\tout.%s = direct.Slice_FromProto(mapCtx, in.%s, %s)\n",
						krmFieldName,
						krmFieldName,
						useSliceFromProtoFunction,
					)
				} else if useCustomMethod != "" {
					fmt.Fprintf(out, "\tout.%s = %s(mapCtx, in.%s)\n",
						krmFieldName,
						useCustomMethod,
						protoFieldName,
					)
				} else {
					fmt.Fprintf(out, "\tout.%s = in.%s\n",
						krmFieldName,
						protoFieldName,
					)
				}
				continue
			}

			switch protoField.Kind() {
			case protoreflect.MessageKind:
				krmTypeName := krmField.Type
				krmTypeName = strings.TrimPrefix(krmTypeName, "*")

				functionName := krmTypeName + versionSpecifier + "_FromProto"
				switch krmTypeName {
				case "string":
					functionName = string(msg.Name()) + "_" + krmFieldName + "_FromProto"
				}

				// special handling for proto messages that mapped to KRM string
				if _, ok := protoMessagesNotMappedToGoStruct[string(protoField.Message().FullName())]; ok {
					functionName = krmFromProtoFunctionName(protoField, krmField.Name)
				}

				fmt.Fprintf(out, "\tout.%s = %s(mapCtx, in.%s)\n",
					krmFieldName,
					functionName,
					protoAccessor,
				)
			case protoreflect.EnumKind:
				functionName := "direct.Enum_FromProto"
				// Not needed if we use the accessor:
				// protoTypeName := "pb." + protoNameForEnum(protoField.Enum())
				// if protoIsPointerInGo(protoField) {
				// 	functionName = "EnumPtr_FromProto[" + protoTypeName + "]"
				// }
				fmt.Fprintf(out, "\tout.%s = %s(mapCtx, in.%s)\n",
					krmFieldName,
					functionName,
					protoAccessor,
				)
			case protoreflect.StringKind,
				protoreflect.FloatKind,
				protoreflect.DoubleKind,
				protoreflect.BoolKind,
				protoreflect.Int64Kind,
				protoreflect.Int32Kind,
				protoreflect.Uint32Kind,
				protoreflect.Uint64Kind,
				protoreflect.Fixed64Kind,
				protoreflect.BytesKind:
				if protoIsPointerInGo(protoField) {
					fmt.Fprintf(out, "\tout.%s = in.%s\n",
						krmFieldName,
						protoFieldName,
					)
				} else {
					fmt.Fprintf(out, "\tout.%s = direct.LazyPtr(in.%s)\n",
						krmFieldName,
						protoAccessor,
					)
				}

			default:
				klog.Fatalf("unhandled kind %q for field %v", protoField.Kind(), protoField)
			}
		}
		fmt.Fprintf(out, "\treturn out\n")
		fmt.Fprintf(out, "}\n")
	} else {
		klog.Infof("found existing non-generated mapping function %q, won't generate", goTypeName+"_FromProto")
	}

	if v.findFuncDeclaration(goTypeName+versionSpecifier+"_ToProto", srcDir, true) == nil {
		fmt.Fprintf(out, "func %s_ToProto(mapCtx *direct.MapContext, in *%s.%s) *%s.%s {\n", goTypeName+versionSpecifier, krmImportName, goTypeName, pbTypeGoImport, pbTypeName)
		fmt.Fprintf(out, "\tif in == nil {\n")
		fmt.Fprintf(out, "\t\treturn nil\n")
		fmt.Fprintf(out, "\t}\n")
		fmt.Fprintf(out, "\tout := &%s.%s{}\n", pbTypeGoImport, pbTypeName)
		for i := 0; i < msg.Fields().Len(); i++ {
			protoField := msg.Fields().Get(i)
			protoFieldName := protoNameForField(protoField)
			protoFieldPackage := v.goPackageForProto(protoField.ParentFile())

			krmFieldName := goFieldName(protoField)
			krmField := goFields[krmFieldName]
			if krmField == nil {
				// Support refs
				if krmFieldRef := goFields[krmFieldName+"Ref"]; krmFieldRef != nil {
					fmt.Fprintf(out, "\tif in.%s != nil {\n", krmFieldRef.Name)
					fmt.Fprintf(out, "\t\tout.%s = in.%s.External\n", protoFieldName, krmFieldRef.Name)
					fmt.Fprintf(out, "\t}\n")
					continue
				}

				if krmFieldRefs := goFields[strings.TrimSuffix(krmFieldName, "s")+"Refs"]; krmFieldRefs != nil {
					template := `
						if v := in.{KRMField}; len(v) != 0 {
							for i := range v {
								out.{protoFieldName} = append(out.{protoFieldName}, v[i].External)
							}
						}
						`

					s := template
					s = strings.ReplaceAll(s, "{protoFieldName}", protoFieldName)
					s = strings.ReplaceAll(s, "{KRMField}", krmFieldRefs.Name)

					fmt.Fprintf(out, "%s\n", s)

					continue
				}

				if !v.fieldExistInCounterpartStruct(goType, krmFieldName) && !v.fieldExistInCounterpartStruct(goType, krmFieldName+"Ref") { // special handling for spec and observedState structs which map to the same proto message.
					fmt.Fprintf(out, "\t// MISSING: %s\n", krmFieldName)
					for k := range goFields {
						if strings.EqualFold(k, krmFieldName) {
							fmt.Fprintf(out, "\t// (near miss): %q vs %q\n", krmFieldName, k)
						}
					}
				}
				continue
			}

			isKRMFieldSlice := strings.HasPrefix(krmField.Type, "[]")
			isProtoFieldSlice := protoField.Cardinality() == protoreflect.Repeated

			if !isProtoFieldSlice && isKRMFieldSlice { // proto single <- krm slice
				krmElemType := strings.TrimPrefix(krmField.Type, "[]")
				krmElemTypeName := strings.TrimPrefix(krmElemType, "*")

				fmt.Fprintf(out, "\tif len(in.%s) > 0 && in.%s[0] != nil {\n", krmFieldName, krmFieldName)

				switch protoField.Kind() {
				case protoreflect.MessageKind:
					functionName := krmElemTypeName + versionSpecifier + "_ToProto"
					if _, ok := protoMessagesNotMappedToGoStruct[string(protoField.Message().FullName())]; ok {
						functionName = krmToProtoFunctionName(protoField, krmField.Name)
					}
					fmt.Fprintf(out, "\t\tout.%s = %s(mapCtx, in.%s[0])\n", protoFieldName, functionName, krmFieldName)

				case protoreflect.EnumKind:
					protoTypeName := v.goPackageForProto(protoField.Enum().ParentFile()) + "." + protoNameForEnum(protoField.Enum())
					functionName := "direct.Enum_ToProto"
					fmt.Fprintf(out, "\t\tout.%s = %s[%s](mapCtx, *in.%s[0])\n", protoFieldName, functionName, protoTypeName, krmFieldName)

				case protoreflect.StringKind,
					protoreflect.FloatKind,
					protoreflect.DoubleKind,
					protoreflect.BoolKind,
					protoreflect.Int64Kind,
					protoreflect.Int32Kind,
					protoreflect.Uint32Kind,
					protoreflect.Uint64Kind,
					protoreflect.Fixed64Kind,
					protoreflect.BytesKind:
					if protoIsPointerInGo(protoField) {
						fmt.Fprintf(out, "\t\tout.%s = in.%s[0]\n", protoFieldName, krmFieldName)
					} else {
						fmt.Fprintf(out, "\t\tout.%s = direct.ValueOf(in.%s[0])\n", protoFieldName, krmFieldName)
					}

				default:
					klog.Fatalf("unhandled kind %q for field %v", protoField.Kind(), protoField)
				}
				fmt.Fprintf(out, "\t}\n")
				continue
			}

			if isProtoFieldSlice && !isKRMFieldSlice && !protoField.IsMap() { // proto slice <- krm single
				var toProtoElemFunc string
				krmElemTypeName := strings.TrimPrefix(krmField.Type, "*")

				var protoSliceElemType string

				switch protoField.Kind() {
				case protoreflect.MessageKind:
					functionName := krmElemTypeName + versionSpecifier + "_ToProto"
					if _, ok := protoMessagesNotMappedToGoStruct[string(protoField.Message().FullName())]; ok {
						functionName = krmToProtoFunctionName(protoField, krmField.Name)
					}
					toProtoElemFunc = functionName
					protoSliceElemType = "*" + v.goPackageForProto(protoField.Message().ParentFile()) + "." + protoNameForType(protoField.Message())

				case protoreflect.EnumKind:
					protoTypeName := v.goPackageForProto(protoField.Enum().ParentFile()) + "." + protoNameForEnum(protoField.Enum())
					toProtoElemFunc = fmt.Sprintf("direct.Enum_ToProto[%s]", protoTypeName)
					protoSliceElemType = v.goPackageForProto(protoField.Message().ParentFile()) + "." + protoNameForEnum(protoField.Enum())

				default:
					protoSliceElemType = goTypeForProtoKind(protoField.Kind())
				}

				fmt.Fprintf(out, "\tif v := in.%s; v != nil {\n", krmFieldName)
				if toProtoElemFunc != "" {
					if protoField.Kind() == protoreflect.EnumKind {
						fmt.Fprintf(out, "\t\tout.%s = []%s{%s(mapCtx, *v)}\n", protoFieldName, protoSliceElemType, toProtoElemFunc)
					} else {
						fmt.Fprintf(out, "\t\tout.%s = []%s{%s(mapCtx, v)}\n", protoFieldName, protoSliceElemType, toProtoElemFunc)
					}
				} else {
					if protoField.Kind() == protoreflect.BytesKind {
						fmt.Fprintf(out, "\t\tout.%s = [][]byte{in.%s}\n", protoFieldName, krmFieldName)
					} else {
						fmt.Fprintf(out, "\t\tout.%s = []%s{direct.ValueOf(in.%s)}\n", protoFieldName, protoSliceElemType, krmFieldName)
					}
				}
				fmt.Fprintf(out, "\t}\n")
				continue
			}

			if protoField.Cardinality() == protoreflect.Repeated {
				useSliceToProtoFunction := ""
				useCustomMethod := ""

				switch protoField.Kind() {
				case protoreflect.MessageKind:
					krmElemTypeName := krmField.Type
					krmElemTypeName = strings.TrimPrefix(krmElemTypeName, "*")
					krmElemTypeName = strings.TrimPrefix(krmElemTypeName, "[]")

					functionName := krmElemTypeName + versionSpecifier + "_ToProto"
					useSliceToProtoFunction = functionName

				case protoreflect.StringKind:
					if krmField.Type != "[]string" {
						useCustomMethod = fmt.Sprintf("%s_%s_ToProto", goTypeName, protoFieldName)
					}

				case protoreflect.EnumKind:
					krmElemTypeName := krmField.Type
					krmElemTypeName = strings.TrimPrefix(krmElemTypeName, "*")
					krmElemTypeName = strings.TrimPrefix(krmElemTypeName, "[]")

					protoTypeName := v.goPackageForProto(protoField.Enum().ParentFile()) + "." + protoNameForEnum(protoField.Enum())
					useCustomMethod = fmt.Sprintf("direct.EnumSlice_ToProto[%s]", protoTypeName)

				case protoreflect.FloatKind,
					protoreflect.DoubleKind,
					protoreflect.BoolKind,
					protoreflect.Int64Kind,
					protoreflect.Int32Kind,
					protoreflect.Uint32Kind,
					protoreflect.Uint64Kind,
					protoreflect.BytesKind:

					useSliceToProtoFunction = ""
				default:
					klog.Fatalf("unhandled kind %q for repeated field %v", protoField.Kind(), protoField)
				}

				if protoField.IsMap() {
					entryMsg := protoField.Message()
					keyKind := entryMsg.Fields().ByName("key").Kind()
					valueKind := entryMsg.Fields().ByName("value").Kind()
					if keyKind == protoreflect.StringKind && valueKind == protoreflect.StringKind {
						useSliceToProtoFunction = ""
					} else if keyKind == protoreflect.StringKind && valueKind == protoreflect.Int64Kind {
						useSliceToProtoFunction = ""
					} else {
						fmt.Fprintf(out, "\t// TODO: map type %v %v for field %v\n", keyKind, valueKind, krmFieldName)
						continue
					}
				}

				if useSliceToProtoFunction != "" {
					fmt.Fprintf(out, "\tout.%s = direct.Slice_ToProto(mapCtx, in.%s, %s)\n",
						protoFieldName,
						krmFieldName,
						useSliceToProtoFunction,
					)
				} else if useCustomMethod != "" {
					fmt.Fprintf(out, "\tout.%s = %s(mapCtx, in.%s)\n",
						krmFieldName,
						useCustomMethod,
						krmFieldName,
					)
				} else {
					fmt.Fprintf(out, "\tout.%s = in.%s\n",
						protoFieldName,
						krmFieldName,
					)
				}
				continue
			}

			switch protoField.Kind() {
			case protoreflect.MessageKind:
				krmTypeName := krmField.Type
				krmTypeName = strings.TrimPrefix(krmTypeName, "*")

				functionName := krmTypeName + versionSpecifier + "_ToProto"
				switch krmTypeName {
				case "string":
					functionName = string(msg.Name()) + "_" + krmFieldName + "_ToProto"
				}

				// special handling for proto messages that mapped to KRM string
				if _, ok := protoMessagesNotMappedToGoStruct[string(protoField.Message().FullName())]; ok {
					functionName = krmToProtoFunctionName(protoField, krmField.Name)
				}

				oneof := protoField.ContainingOneof()
				if oneof != nil && !protoField.HasOptionalKeyword() {
					fmt.Fprintf(out, "\tif oneof := %s(mapCtx, in.%s); oneof != nil {\n",
						functionName,
						krmFieldName,
					)

					oneofFieldName := ToGoFieldName(oneof.Name())

					oneofTypeName := protoNameForOneOf(protoField)

					fmt.Fprintf(out, "\t\tout.%s = &%s.%s{%s: oneof}\n",
						oneofFieldName,
						protoFieldPackage,
						oneofTypeName,
						protoFieldName)
					fmt.Fprintf(out, "\t}\n")
					continue
				}
				fmt.Fprintf(out, "\tout.%s = %s(mapCtx, in.%s)\n",
					protoFieldName,
					functionName,
					krmFieldName,
				)
			case protoreflect.EnumKind:
				protoTypeName := v.goPackageForProto(protoField.Enum().ParentFile()) + "." + protoNameForEnum(protoField.Enum())
				functionName := "direct.Enum_ToProto"
				if protoIsPointerInGo(protoField) {
					functionName = "EnumPtr_ToProto[" + protoTypeName + "]"
				}

				oneof := protoField.ContainingOneof()
				if oneof != nil {
					// These are very rare and irregular; just require a custom method
					functionName := fmt.Sprintf("%s_%s_ToProto", goTypeName, protoFieldName)

					fmt.Fprintf(out, "\tif oneof := %s(mapCtx, in.%s); oneof != nil {\n",
						functionName,
						krmFieldName,
					)

					oneofFieldName := ToGoFieldName(oneof.Name())

					fmt.Fprintf(out, "\t\tout.%s = oneof\n",
						oneofFieldName)
					fmt.Fprintf(out, "\t}\n")
					continue
				}

				fmt.Fprintf(out, "\tout.%s = %s[%s](mapCtx, in.%s)\n",
					protoFieldName,
					functionName,
					protoTypeName,
					krmFieldName,
				)
			case protoreflect.StringKind,
				protoreflect.FloatKind,
				protoreflect.DoubleKind,
				protoreflect.BoolKind,
				protoreflect.Int64Kind,
				protoreflect.Int32Kind,
				protoreflect.Uint32Kind,
				protoreflect.Uint64Kind,
				protoreflect.Fixed64Kind,
				protoreflect.BytesKind:

				useCustomMethod := ""

				switch protoField.Kind() {
				case protoreflect.StringKind:
					if krmField.Type != "*string" {
						useCustomMethod = fmt.Sprintf("%s_%s_ToProto", goTypeName, protoFieldName)
					}
				}

				oneof := protoField.ContainingOneof()
				if protoField.HasOptionalKeyword() {
					fmt.Fprintf(out, "\tout.%s = in.%s\n",
						protoFieldName,
						krmFieldName,
					)
				} else if oneof != nil {
					functionName := fmt.Sprintf("%s_%s_ToProto", goTypeName, protoFieldName)
					fmt.Fprintf(out, "\tif oneof := %s(mapCtx, in.%s); oneof != nil {\n",
						functionName,
						krmFieldName,
					)

					oneofFieldName := ToGoFieldName(oneof.Name())

					fmt.Fprintf(out, "\t\tout.%s = oneof\n",
						oneofFieldName)
					fmt.Fprintf(out, "\t}\n")
				} else if useCustomMethod != "" {
					fmt.Fprintf(out, "\tout.%s = %s(mapCtx, in.%s)\n",
						krmFieldName,
						useCustomMethod,
						krmFieldName,
					)
				} else if protoField.Kind() == protoreflect.BytesKind {
					fmt.Fprintf(out, "\tout.%s = in.%s\n",
						protoFieldName,
						krmFieldName,
					)
				} else {
					fmt.Fprintf(out, "\tout.%s = direct.ValueOf(in.%s)\n",
						protoFieldName,
						krmFieldName,
					)
				}

			default:
				klog.Fatalf("unhandled kind %q for field %v", protoField.Kind(), protoField)
			}

		}
		if v.validate {
			for _, krmField := range goType.Fields {
				if strings.HasSuffix(krmField.Name, "Ref") && krmField.Name != "ResourceRef" {
					switch krmField.Name {
					case "ParentRef", "ProjectRef", "OrgRef", "FolderRef":
						break
					case "ExternalRef":
						break
					default:
						expectedProtoGoFieldName := strings.TrimSuffix(krmField.Name, "Ref")

						found := false
						for i := 0; i < msg.Fields().Len(); i++ {
							protoField := msg.Fields().Get(i)
							if strings.EqualFold(goFieldName(protoField), expectedProtoGoFieldName) {
								found = true
								break
							}
						}

						if !found {
							goStruct := pair.KRMType.Name
							version := filepath.Base(pair.KRMType.GoPackage)
							v.exceptions[goPackage] = append(v.exceptions[goPackage], validationException{
								ProtoField: "", // No corresponding proto field
								GoField:    krmField.Name,
								Message:    fmt.Sprintf("[mismatch_ref] GoStruct=%s, Version=%s: KRM field %q has no matching proto field. The KRM field should be the PascalCase of the proto field name with a \"Ref\" suffix.", goStruct, version, krmField.Name),
							})
						}
					}
				}
				if strings.HasSuffix(krmField.Name, "Refs") {
					expectedProtoGoFieldName := strings.TrimSuffix(krmField.Name, "Refs") + "s" // e.g. `gateways` for `GatewayRefs`

					found := false
					for i := 0; i < msg.Fields().Len(); i++ {
						protoField := msg.Fields().Get(i)
						if goFieldName(protoField) == expectedProtoGoFieldName {
							found = true
							break
						}
					}

					if !found {
						goStruct := pair.KRMType.Name
						version := filepath.Base(pair.KRMType.GoPackage)
						v.exceptions[goPackage] = append(v.exceptions[goPackage], validationException{
							ProtoField: "", // No corresponding proto field
							GoField:    krmField.Name,
							Message:    fmt.Sprintf("[mismatch_ref] GoStruct=%s, Version=%s: KRM field %q has no matching proto field. The KRM field should be the PascalCase of the proto field name with a \"Refs\" suffix.", goStruct, version, krmField.Name),
						})
					}
				}
			}
		}
		fmt.Fprintf(out, "\treturn out\n")
		fmt.Fprintf(out, "}\n")
	} else {
		klog.Infof("found existing non-generated mapping function %q, won't generate", goTypeName+"_ToProto")
	}

	// Generate ToProto helpers for oneof fields that are not messages
	for i := 0; i < msg.Fields().Len(); i++ {
		protoField := msg.Fields().Get(i)
		oneof := protoField.ContainingOneof()
		if oneof == nil || protoField.HasOptionalKeyword() || protoField.Kind() == protoreflect.MessageKind {
			continue
		}

		protoFieldName := protoNameForField(protoField)
		functionName := fmt.Sprintf("%s_%s_ToProto", goTypeName, protoFieldName)

		if v.findFuncDeclaration(functionName, srcDir, true) != nil {
			continue
		}

		krmFieldName := goFieldName(protoField)
		krmField, ok := goFields[krmFieldName]
		if !ok {
			// This can happen if the field is not in the KRM struct (e.g. output-only).
			// We should not generate a helper if there is no corresponding KRM field.
			continue
		}
		krmFieldType := krmField.Type

		oneofWrapperTypeName := v.goPackageForProto(protoField.ParentFile()) + "." + protoNameForOneOf(protoField)

		fmt.Fprintf(out, "func %s(mapCtx *direct.MapContext, in %s) *%s {\n", functionName, krmFieldType, oneofWrapperTypeName)
		fmt.Fprintf(out, "\tif in == nil {\n")
		fmt.Fprintf(out, "\t\treturn nil\n")
		fmt.Fprintf(out, "\t}\n")

		switch protoField.Kind() {
		case protoreflect.EnumKind:
			protoEnumTypeName := v.goPackageForProto(protoField.Enum().ParentFile()) + "." + protoNameForEnum(protoField.Enum())
			fmt.Fprintf(out, "\treturn &%s{%s: direct.Enum_ToProto[%s](mapCtx, in)}\n", oneofWrapperTypeName, protoFieldName, protoEnumTypeName)

		case protoreflect.BoolKind:
			fmt.Fprintf(out, "\treturn &%s{%s: *in}\n", oneofWrapperTypeName, protoFieldName)

		case protoreflect.StringKind,
			protoreflect.FloatKind,
			protoreflect.DoubleKind,
			protoreflect.Int64Kind,
			protoreflect.Int32Kind,
			protoreflect.Uint32Kind,
			protoreflect.Uint64Kind,
			protoreflect.Fixed64Kind,
			protoreflect.BytesKind:

			fmt.Fprintf(out, "\treturn &%s{%s: *in}\n", oneofWrapperTypeName, protoFieldName)
		}
		fmt.Fprintf(out, "}\n")
	}
}

func protoNameForType(msg protoreflect.MessageDescriptor) string {
	fullName := string(msg.FullName())
	namespace := string(msg.ParentFile().Package())
	if namespace != "" {
		namespace = namespace + "."
	}
	fullName = strings.TrimPrefix(fullName, namespace)
	fullName = strings.ReplaceAll(fullName, ".", "_")
	return fullName
}

func protoNameForEnum(msg protoreflect.EnumDescriptor) string {
	fullName := string(msg.FullName())
	namespace := string(msg.ParentFile().Package())
	if namespace != "" {
		namespace = namespace + "."
	}
	fullName = strings.TrimPrefix(fullName, namespace)
	fullName = strings.ReplaceAll(fullName, ".", "_")
	return fullName
}

func protoNameForOneOf(field protoreflect.FieldDescriptor) string {
	msg := field.Parent().(protoreflect.MessageDescriptor)
	oneofKey := ToGoFieldName(field.Name())
	name := protoNameForType(msg) + "_" + oneofKey

	// Special case: check for a collision
	if field.Message() != nil {
		elemTypeName := protoNameForType(field.Message())
		if name == elemTypeName {
			name += "_"
		}
	}
	if field.Enum() != nil {
		elemTypeName := protoNameForEnum(field.Enum())
		if name == elemTypeName {
			name += "_"
		}
	}
	return name
}

func protoNameForField(protoField protoreflect.FieldDescriptor) string {
	s := strings.Title(protoField.JSONName())
	return s
}

func ToGoFieldName(name protoreflect.Name) string {
	tokens := strings.Split(string(name), "_")
	for i, token := range tokens {
		tokens[i] = strings.Title(token)
	}
	return strings.Join(tokens, "")
}

// protoIsPointerInGo returns if the field is going to be represented as a pointer in go.
// Most proto3 fields are not pointers, but a few are.
func protoIsPointerInGo(field protoreflect.FieldDescriptor) bool {
	switch field.Kind() {
	case protoreflect.EnumKind:
		if field.HasOptionalKeyword() {
			return true
		}
		return false

	case protoreflect.StringKind,
		protoreflect.FloatKind,
		protoreflect.DoubleKind,
		protoreflect.BoolKind,
		protoreflect.Int64Kind,
		protoreflect.Int32Kind,
		protoreflect.Uint32Kind,
		protoreflect.Uint64Kind,
		protoreflect.Fixed64Kind,
		protoreflect.BytesKind:
		return field.HasOptionalKeyword()

	default:
		klog.Fatalf("protoIsPointerInGo not implemented for %v", field)
	}
	return false
}

func sortIntoMessageSlice(messages protoreflect.MessageDescriptors) []protoreflect.MessageDescriptor {
	var out []protoreflect.MessageDescriptor
	for i := 0; i < messages.Len(); i++ {
		m := messages.Get(i)
		out = append(out, m)
	}
	sort.Slice(out, func(i, j int) bool {
		return out[i].FullName() < out[j].FullName()
	})
	return out
}

func krmFromProtoFunctionName(protoField protoreflect.FieldDescriptor, krmFieldName string) string {
	fullname := string(protoField.Message().FullName())
	switch fullname {
	case "google.protobuf.Timestamp":
		return "direct.StringTimestamp_FromProto"
	case "google.protobuf.Struct":
		return "direct.Struct_FromProto"
	case "google.protobuf.Duration":
		return "direct.StringDuration_FromProto"
	case "google.protobuf.Int64Value":
		return "direct.Int64Value_FromProto"
	case "google.protobuf.StringValue":
		return "direct.StringValue_FromProto"
	case "google.protobuf.BoolValue":
		return "direct.BoolValue_FromProto"
	case "google.protobuf.FloatValue":
		return "direct.FloatValue_FromProto"
	case "google.protobuf.DoubleValue":
		return "direct.DoubleValue_FromProto"
	case "google.protobuf.Int32Value":
		return "direct.Int32Value_FromProto"
	case "google.protobuf.UInt32Value":
		return "direct.UInt32Value_FromProto"
	case "google.protobuf.UInt64Value":
		return "direct.UInt64Value_FromProto"
	case "google.protobuf.BytesValue":
		return "direct.BytesValue_FromProto"
	}
	klog.Fatalf("unhandled case in krmFromProtoFunctionName for proto field %s", fullname)
	return ""
}

func krmToProtoFunctionName(protoField protoreflect.FieldDescriptor, krmFieldName string) string {
	fullname := string(protoField.Message().FullName())
	switch fullname {
	case "google.protobuf.Timestamp":
		return "direct.StringTimestamp_ToProto"
	case "google.protobuf.Struct":
		return "direct.Struct_ToProto"
	case "google.protobuf.Duration":
		return "direct.StringDuration_ToProto"
	case "google.protobuf.Int64Value":
		return "direct.Int64Value_ToProto"
	case "google.protobuf.StringValue":
		return "direct.StringValue_ToProto"
	case "google.protobuf.BoolValue":
		return "direct.BoolValue_ToProto"
	case "google.protobuf.FloatValue":
		return "direct.FloatValue_ToProto"
	case "google.protobuf.DoubleValue":
		return "direct.DoubleValue_ToProto"
	case "google.protobuf.Int32Value":
		return "direct.Int32Value_ToProto"
	case "google.protobuf.UInt32Value":
		return "direct.UInt32Value_ToProto"
	case "google.protobuf.UInt64Value":
		return "direct.UInt64Value_ToProto"
	case "google.protobuf.BytesValue":
		return "direct.BytesValue_ToProto"
	}
	klog.Fatalf("unhandled case in krmToProtoFunctionName for proto field %s", fullname)
	return ""
}

func (v *MapperGenerator) fieldExistInCounterpartStruct(goType *gocode.GoStruct, krmFieldName string) bool {
	counterpartTypeName := getCounterpartTypeName(goType.Name)
	if counterpartTypeName == "" {
		return false
	}

	for _, pair := range v.typePairs {
		if pair.KRMType.Name == counterpartTypeName {
			return fieldExistInStruct(pair.KRMType, krmFieldName)
		}
	}

	return false
}

func getCounterpartTypeName(goTypeName string) string {
	switch {
	case strings.HasSuffix(goTypeName, "Spec"):
		return strings.TrimSuffix(goTypeName, "Spec") + "ObservedState"
	case strings.HasSuffix(goTypeName, "ObservedState"):
		return strings.TrimSuffix(goTypeName, "ObservedState") + "Spec"
	default:
		return ""
	}
}

func fieldExistInStruct(goType *gocode.GoStruct, fieldName string) bool {
	for _, field := range goType.Fields {
		if field.Name == fieldName {
			return true
		}
	}
	return false
}

// getGoImportAlias generates an import alias for go package
func (o *MapperGenerator) getGoImportAlias(goPackage string) string {
	existing, found := o.importedPackages[goPackage]
	if found {
		return existing.alias
	}

	importAlias := lastComponent(goPackage)

	// Disambiguate in a way that preserves compatibility with the existing code
	if strings.Contains(goPackage, "k8s-config-connector/apis/refs/") {
		importAlias = "refs" + importAlias
	} else if _, suffix, found := strings.Cut(goPackage, "k8s-config-connector/apis/"); found {
		tokens := strings.Split(suffix, "/")
		if len(tokens) == 2 {
			importAlias = "krm" + tokens[0] + tokens[1]
		} else {
			klog.Fatalf("cannot determine import alias for %s", goPackage)
		}
	}

	o.importedPackages[goPackage] = importedPackage{
		alias:     importAlias,
		goPackage: goPackage,
	}
	return importAlias
}

// GoPackageForProto returns the full go package import path for a proto message
// For the import alias, see goPackageForProto
func GoPackageForProto(parentFile protoreflect.FileDescriptor) string {
	fileOptions := parentFile.Options().(*descriptorpb.FileOptions)
	protoGoPackage := fileOptions.GetGoPackage()
	if ix := strings.Index(protoGoPackage, ";"); ix != -1 {
		protoGoPackage = protoGoPackage[:ix]
	}
	return protoGoPackage
}

// goPackageForProto returns the go package import alias for a proto message
func (o *MapperGenerator) goPackageForProto(parentFile protoreflect.FileDescriptor) string {
	protoGoPackage := GoPackageForProto(parentFile)
	existing, found := o.importedPackages[protoGoPackage]
	if found {
		return existing.alias
	}

	importAlias := strings.TrimSuffix(lastComponent(protoGoPackage), "pb") + "pb"

	o.AddGoImportAlias(protoGoPackage, importAlias)
	return importAlias
}

func lastComponent(s string) string {
	ix := strings.LastIndex(s, "/")
	return s[ix+1:]
}<|MERGE_RESOLUTION|>--- conflicted
+++ resolved
@@ -240,15 +240,13 @@
 			out.addImport("", "github.com/GoogleCloudPlatform/k8s-config-connector/pkg/controller/direct")
 		}
 
-<<<<<<< HEAD
-		v.importedPackages[pair.ProtoGoPackage] = importedPackage{
+
+    
+    v.importedPackages[pair.ProtoGoPackage] = importedPackage{
 			alias:     "pb",
 			goPackage: pair.ProtoGoPackage,
 		}
 		v.writeMapFunctionsForPair(&out.body, out.OutputDir(), &pair, goPackage)
-=======
-		v.writeMapFunctionsForPair(&out.body, out.OutputDir(), &pair)
->>>>>>> b34487b4
 
 		for _, importedPackage := range v.importedPackages {
 			goPackage := importedPackage.goPackage
