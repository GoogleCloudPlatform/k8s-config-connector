--- conflicted
+++ resolved
@@ -432,7 +432,6 @@
 	ErrorDetails *string `json:"errorDetails,omitempty"`
 }
 
-<<<<<<< HEAD
 // +kcc:proto=google.cloud.deploy.v1.AnthosCluster
 type AnthosCluster struct {
 	// Optional. Membership of the GKE Hub-registered cluster to which to apply
@@ -588,7 +587,8 @@
 	//  If unspecified, a default bucket located in the same region will be used.
 	// +kcc:proto:field=google.cloud.deploy.v1.PrivatePool.artifact_storage
 	ArtifactStorage *string `json:"artifactStorage,omitempty"`
-=======
+}
+
 // +kcc:proto=google.cloud.deploy.v1.CustomTargetSkaffoldActions
 type CustomTargetSkaffoldActions struct {
 	// Optional. The Skaffold custom action responsible for render operations. If
@@ -699,5 +699,4 @@
 	// Optional. Git branch or tag to use when cloning the repository.
 	// +kcc:proto:field=google.cloud.deploy.v1.SkaffoldModules.SkaffoldGitSource.ref
 	Ref *string `json:"ref,omitempty"`
->>>>>>> 4cd9e259
 }