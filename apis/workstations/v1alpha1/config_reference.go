--- conflicted
+++ resolved
@@ -78,119 +78,5 @@
 	if actualExternalRef == "" {
 		return "", k8s.NewReferenceNotReadyError(u.GroupVersionKind(), key)
 	}
-<<<<<<< HEAD
-	r.External = actualExternalRef
-	return r.External, nil
-=======
 	return actualExternalRef, nil
-}
-
-// New builds a WorkstationConfigRef from the Config Connector WorkstationConfig object.
-func NewWorkstationConfigRef(ctx context.Context, reader client.Reader, obj *WorkstationConfig) (*WorkstationConfigRef, error) {
-	id := &WorkstationConfigRef{}
-
-	// Get Parent
-	projectRef, err := refsv1beta1.ResolveProject(ctx, reader, obj, obj.Spec.ProjectRef)
-	if err != nil {
-		return nil, err
-	}
-	projectID := projectRef.ProjectID
-	if projectID == "" {
-		return nil, fmt.Errorf("cannot resolve project")
-	}
-	location := obj.Spec.Location
-	if location == "" {
-		return nil, fmt.Errorf("cannot resolve location")
-	}
-	clusterRef := obj.Spec.Parent
-	if clusterRef == nil {
-		return nil, fmt.Errorf("no parent cluster")
-	}
-	clusterExternal, err := clusterRef.NormalizedExternal(ctx, reader, obj.Namespace)
-	if err != nil {
-		return nil, fmt.Errorf("cannot resolve cluster: %w", err)
-	}
-	_, clusterID, err := parseWorkstationClusterExternal(clusterExternal)
-	if err != nil {
-		return nil, fmt.Errorf("cannot parse external cluster: %w", err)
-	}
-
-	// Get desired ID
-	resourceID := valueOf(obj.Spec.ResourceID)
-	if resourceID == "" {
-		resourceID = obj.GetName()
-	}
-	if resourceID == "" {
-		return nil, fmt.Errorf("cannot resolve resource ID")
-	}
-
-	// Use approved External
-	externalRef := valueOf(obj.Status.ExternalRef)
-	if externalRef == "" {
-		parent := &WorkstationConfigParent{ProjectID: projectID, Location: location, Cluster: clusterID}
-		id.External = asWorkstationConfigExternal(parent, resourceID)
-		return id, nil
-	}
-
-	// Validate desired with actual
-	actualParent, actualResourceID, err := parseWorkstationConfigExternal(externalRef)
-	if err != nil {
-		return nil, err
-	}
-	if actualParent.ProjectID != projectID {
-		return nil, fmt.Errorf("spec.projectRef changed, expect %s, got %s", actualParent.ProjectID, projectID)
-	}
-	if actualParent.Location != location {
-		return nil, fmt.Errorf("spec.location changed, expect %s, got %s", actualParent.Location, location)
-	}
-	if actualParent.Cluster != clusterID {
-		return nil, fmt.Errorf("spec.parentRef changed, expect %s, got %s", actualParent.Cluster, clusterID)
-	}
-	if actualResourceID != resourceID {
-		return nil, fmt.Errorf("cannot reset `metadata.name` or `spec.resourceID` to %s, since it has already assigned to %s",
-			resourceID, actualResourceID)
-	}
-	id.External = externalRef
-	return id, nil
-}
-
-func (r *WorkstationConfigRef) Parent() (*WorkstationConfigParent, error) {
-	if r.External != "" {
-		parent, _, err := parseWorkstationConfigExternal(r.External)
-		if err != nil {
-			return nil, err
-		}
-		return parent, nil
-	}
-	return nil, fmt.Errorf("WorkstationConfigRef not initialized from `NewWorkstationConfigRef` or `NormalizedExternal`")
-}
-
-type WorkstationConfigParent struct {
-	ProjectID string
-	Location  string
-	Cluster   string
-}
-
-func (p *WorkstationConfigParent) String() string {
-	return "projects/" + p.ProjectID + "/locations/" + p.Location + "/workstationClusters/" + p.Cluster
-}
-
-func asWorkstationConfigExternal(parent *WorkstationConfigParent, resourceID string) (external string) {
-	return parent.String() + "/workstationConfigs/" + resourceID
-}
-
-func parseWorkstationConfigExternal(external string) (parent *WorkstationConfigParent, resourceID string, err error) {
-	external = strings.TrimPrefix(external, "/")
-	tokens := strings.Split(external, "/")
-	if len(tokens) != 8 || tokens[0] != "projects" || tokens[2] != "locations" || tokens[4] != "workstationClusters" || tokens[6] != "workstationConfigs" {
-		return nil, "", fmt.Errorf("format of WorkstationConfig external=%q was not known (use projects/<projectID>/locations/<location>/workstationClusters/<workstationclusterID>/workstationConfigs/<workstationconfigID>)", external)
-	}
-	parent = &WorkstationConfigParent{
-		ProjectID: tokens[1],
-		Location:  tokens[3],
-		Cluster:   tokens[5],
-	}
-	resourceID = tokens[7]
-	return parent, resourceID, nil
->>>>>>> 474eaf42
 }