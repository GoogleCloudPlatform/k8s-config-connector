# Step-by-step (scripted) tests

These tests run one-step-at-a-time, and allow for more complex steps
than some of our other yaml-driven tests.

The `script.yaml` file contains a set of kube objects, which are applied
in turn.  After each object is applied, we run some golden checks:

* We export the GCP object and we golden-compare to _exportNN.yaml
* We read the KRM object from the kubernetes cluster, and we golden-compare to _objectNN.yaml


We also support a few "special actions", which are triggered by setting
a top-level field `TEST` on the object:

* Setting `TEST: APPLY` is a no op as this is the default value for the TEST field.

* Setting `TEST: APPLY-NO-WAIT` will apply the object without waiting for the object
  to be marked as ready. We will also not export the object.
<<<<<<< HEAD

* Setting `TEST: READ-OBJECT` skips the apply; we read the current value of the
  object without changing it.
=======
>>>>>>> b17e40cb

* Setting `TEST: APPLY-10-SEC` will apply an object that we know is going to fail. 
  i.e. immutable field is modified. Instead of keeping query the error resource, 
  we stop the test after 10s and capture the error log. This action can be used to 
  test the expected error state.

* Setting `TEST: DELETE` will delete the KCC object and wait for the deletion
  to complete; it will automatically skip
  the GCP export and the kube export.  It suffices to set
  apiVersion / kind / namespace / name.

* Setting `TEST: DELETE-NO-WAIT` will delete the KCC object but not wait for
  deletion to complete; unlike `DELETE` it will try to do
  the GCP export and the kube export (the resource and object may still exist).
  It suffices to set apiVersion / kind / namespace / name.

* Setting `TEST: ABANDON` will delete the KCC object after setting the
  `cnrm.cloud.google.com/deletion-policy: abandon` annotation.  The KCC
  object will still be deleted from the kube-apiserver.  It suffices to set
  apiVersion / kind / namespace / name.

* Setting `TEST: WAIT-FOR-HTTP-REQUEST` along with `VALUE_PRESENT: your value` will apply the object
  and inspect the http log to check that the value in VALUE_PRESENT appears. The step will
  wait ~ seconds for that value to show up.

* Setting `WRITE-KUBE-OBJECT: false` will not export the KRM objects of the KCC resource.<|MERGE_RESOLUTION|>--- conflicted
+++ resolved
@@ -17,12 +17,9 @@
 
 * Setting `TEST: APPLY-NO-WAIT` will apply the object without waiting for the object
   to be marked as ready. We will also not export the object.
-<<<<<<< HEAD
 
 * Setting `TEST: READ-OBJECT` skips the apply; we read the current value of the
   object without changing it.
-=======
->>>>>>> b17e40cb
 
 * Setting `TEST: APPLY-10-SEC` will apply an object that we know is going to fail. 
   i.e. immutable field is modified. Instead of keeping query the error resource, 
