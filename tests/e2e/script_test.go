// Copyright 2024 Google LLC
//
// Licensed under the Apache License, Version 2.0 (the "License");
// you may not use this file except in compliance with the License.
// You may obtain a copy of the License at
//
//      http://www.apache.org/licenses/LICENSE-2.0
//
// Unless required by applicable law or agreed to in writing, software
// distributed under the License is distributed on an "AS IS" BASIS,
// WITHOUT WARRANTIES OR CONDITIONS OF ANY KIND, either express or implied.
// See the License for the specific language governing permissions and
// limitations under the License.

package e2e

import (
	"context"
	"fmt"
	"io/fs"
	"os"
	"path/filepath"
	"strings"
	"testing"
	"time"

	"github.com/GoogleCloudPlatform/k8s-config-connector/config/tests/samples/create"
	"github.com/GoogleCloudPlatform/k8s-config-connector/pkg/cli/cmd"
	"github.com/GoogleCloudPlatform/k8s-config-connector/pkg/test"
	testcontroller "github.com/GoogleCloudPlatform/k8s-config-connector/pkg/test/controller"
	testgcp "github.com/GoogleCloudPlatform/k8s-config-connector/pkg/test/gcp"
	testvariable "github.com/GoogleCloudPlatform/k8s-config-connector/pkg/test/resourcefixture/variable"
	kccyaml "github.com/GoogleCloudPlatform/k8s-config-connector/pkg/yaml"
	"sigs.k8s.io/controller-runtime/pkg/client"
	"sigs.k8s.io/yaml"

	"k8s.io/apimachinery/pkg/apis/meta/v1/unstructured"
	"k8s.io/apimachinery/pkg/runtime/schema"
	"k8s.io/apimachinery/pkg/types"
	"k8s.io/client-go/rest"
	"k8s.io/client-go/tools/clientcmd"
	clientcmdapi "k8s.io/client-go/tools/clientcmd/api"
)

// TestE2EScript runs a Scenario test that runs step-by-step.
// See testdata/scenarios/README.md for more information.
func TestE2EScript(t *testing.T) {
	if os.Getenv("RUN_E2E") == "" {
		t.Skip("RUN_E2E not set; skipping")
	}

	ctx := context.Background()
	ctx, cancel := context.WithCancel(ctx)
	t.Cleanup(func() {
		cancel()
	})

	type gvkNN struct {
		gvk schema.GroupVersionKind
		nn  types.NamespacedName
	}

	logCheckTimeout := 10 * time.Second
	t.Run("scenarios", func(t *testing.T) {
		scenarioDir := "testdata/scenarios"
		scenarioPaths := findScripts(t, scenarioDir)

		for _, scenarioPath := range scenarioPaths {
			scenarioPath := scenarioPath

			t.Run(scenarioPath, func(t *testing.T) {
				uniqueID := testvariable.NewUniqueID()

				// Quickly load the sample with a dummy project, just to see if we should skip it
				{
					dummy := loadScript(t, filepath.Join(scenarioDir, scenarioPath), uniqueID, testgcp.GCPProject{ProjectID: "test-skip", ProjectNumber: 123456789})
					create.MaybeSkip(t, dummy.Name, dummy.Objects)
				}

				h := create.NewHarness(ctx, t)
				project := h.Project
				script := loadScript(t, filepath.Join(scenarioDir, scenarioPath), uniqueID, project)

				create.SetupNamespacesAndApplyDefaults(h, script.Objects, project)

				var objectsToDelete []*unstructured.Unstructured
				t.Cleanup(func() {
					create.DeleteResources(h, create.CreateDeleteTestOptions{Create: objectsToDelete})
				})

				var eventsByStep [][]*test.LogEntry

				eventsBefore := h.Events.HTTPEvents
				// tracks the set of all applied objects as keyed by a gvk, namespaced name tuple
				appliedObjects := map[gvkNN]*unstructured.Unstructured{}

				for i, obj := range script.Objects {
					testCommand := ""
					v, ok := obj.Object["TEST"]
					if ok {
						testCommand = v.(string)
					}
					if testCommand == "" {
						testCommand = "APPLY"
					}

					if obj.GroupVersionKind().Kind == "RunCLI" {
						argsObjects := obj.Object["args"].([]any)
						var args []string
						for _, arg := range argsObjects {
							args = append(args, arg.(string))
						}
						baseOutputPath := filepath.Join(script.SourceDir, fmt.Sprintf("_cli-%d-", i))
						runCLI(h, args, uniqueID, baseOutputPath)
						continue
					}

					// Try to delete this object as part of cleanup
					objectsToDelete = append(objectsToDelete, obj)

					exportResource := obj.DeepCopy()
					shouldGetKubeObject := true
					v, ok = obj.Object["WRITE-KUBE-OBJECT"]
					if ok {
						shouldGetKubeObject = v.(bool)
					}

					k := gvkNN{
						gvk: obj.GroupVersionKind(),
						nn: types.NamespacedName{
							Name:      obj.GetName(),
							Namespace: obj.GetNamespace(),
						},
					}

					switch testCommand {
					case "APPLY":
						applyObject(h, obj)
						create.WaitForReady(h, obj)
						appliedObjects[k] = obj
<<<<<<< HEAD

					case "READ-OBJECT":
						appliedObjects[k] = obj

=======
					case "APPLY-10-SEC":
						applyObject(h, obj)
						time.Sleep(10 * time.Second)
>>>>>>> b17e40cb
					case "APPLY-NO-WAIT":
						applyObject(h, obj)
						appliedObjects[k] = obj
						exportResource = nil
						shouldGetKubeObject = false
					case "DELETE":
						create.DeleteResources(h, create.CreateDeleteTestOptions{Create: []*unstructured.Unstructured{obj}})
						exportResource = nil
						shouldGetKubeObject = false

					case "SLEEP":
						// Allow some time for reconcile
						// Maybe we should instead wait for observedState
						time.Sleep(2 * time.Second)

					case "DELETE-NO-WAIT":
						create.DeleteResources(h, create.CreateDeleteTestOptions{Create: []*unstructured.Unstructured{obj}, SkipWaitForDelete: true})

						// Allow some time for reconcile
						// Maybe we should instead wait for observedState
						time.Sleep(2 * time.Second)

						// The object probably still exists (that's probably
						// why we're using DELETE-NO-WAIT), so export the
						// resource and the kube object.
					case "WAIT-FOR-HTTP-REQUEST":
						applyObject(h, obj)

						val, ok := obj.Object["VALUE_PRESENT"]
						if !ok {
							t.Fatalf("did not find key VALUE_PRESENT in step")
						}
						sval := val.(string)

						ticker := time.NewTicker(1 * time.Second)
						for {
							stopWaiting := false
							select {
							case <-time.After(logCheckTimeout):
								t.Fatalf("timed out looking for value %s in http log", sval)
								stopWaiting = true
							case <-ticker.C:
								// todo(acpana): find better asympotatic approach
								for _, l := range h.Events.HTTPEvents {
									if strings.Contains(l.Response.Body, sval) {
										stopWaiting = true
										break
									}
								}
							}
							if stopWaiting {
								break
							}
						}

					case "ABANDON":
						setAnnotation(h, obj, "cnrm.cloud.google.com/deletion-policy", "abandon")
						create.DeleteResources(h, create.CreateDeleteTestOptions{Create: []*unstructured.Unstructured{obj}})
						// continue to export the resource
						shouldGetKubeObject = false
					default:
						t.Errorf("unknown TEST command %q", testCommand)
						continue
					}

					if exportResource != nil {
						u := exportResourceAsUnstructured(h, exportResource)
						if u == nil {
							t.Logf("ignoring failure to export resource of gvk %v", exportResource.GroupVersionKind())
							// t.Errorf("failed to export resource of gvk %v", exportResource.GroupVersionKind())
						} else {
							if err := normalizeObject(u, project, uniqueID); err != nil {
								t.Fatalf("error from normalizeObject: %v", err)
							}
							got, err := yaml.Marshal(u)
							if err != nil {
								t.Errorf("failed to convert kube object to yaml: %v", err)
							}

							expectedPath := filepath.Join(script.SourceDir, fmt.Sprintf("_export%d.yaml", i))
							normalizers := []func(string) string{
								IgnoreComments,
							}
							h.CompareGoldenFile(expectedPath, string(got), normalizers...)
						}
					}

					if shouldGetKubeObject {
						u := &unstructured.Unstructured{}
						u.SetGroupVersionKind(obj.GroupVersionKind())
						id := types.NamespacedName{Namespace: obj.GetNamespace(), Name: obj.GetName()}
						if err := h.GetClient().Get(ctx, id, u); err != nil {
							t.Errorf("failed to get kube object: %v", err)
						} else {
							if err := normalizeObject(u, project, uniqueID); err != nil {
								t.Fatalf("error from normalizeObject: %v", err)
							}
							got, err := yaml.Marshal(u)
							if err != nil {
								t.Errorf("failed to convert kube object to yaml: %v", err)
							}
							expectedPath := filepath.Join(script.SourceDir, fmt.Sprintf("_object%02d.yaml", i))
							normalizers := []func(string) string{
								IgnoreComments,
								IgnoreAnnotations(map[string]struct{}{
									"cnrm.cloud.google.com/mutable-but-unreadable-fields": {},
								}),
							}
							h.CompareGoldenFile(expectedPath, string(got), normalizers...)
						}
					}

					var stepEvents []*test.LogEntry
					for i := len(eventsBefore); i < len(h.Events.HTTPEvents); i++ {
						stepEvents = append(stepEvents, h.Events.HTTPEvents[i])
					}
					eventsByStep = append(eventsByStep, stepEvents)
					eventsBefore = h.Events.HTTPEvents
				}

				if os.Getenv("GOLDEN_REQUEST_CHECKS") != "" || os.Getenv("WRITE_GOLDEN_OUTPUT") != "" {
					if os.Getenv("KCC_USE_DIRECT_RECONCILERS") != "" && os.Getenv("GOLDEN_REQUEST_CHECKS") != "" {
						h.Logf("ignoring http log checking for now for direct resources")
					} else {
						x := NewNormalizer(uniqueID, project)

						for _, stepEvents := range eventsByStep {
							x.Preprocess(stepEvents)
						}

						for i, stepEvents := range eventsByStep {
							expectedPath := filepath.Join(script.SourceDir, fmt.Sprintf("_http%02d.log", i))
							NormalizeHTTPLog(t, stepEvents, project, uniqueID)
							got := x.Render(stepEvents)
							h.CompareGoldenFile(expectedPath, got, IgnoreComments)
						}
					}
				}

				objSet := []*unstructured.Unstructured{}
				for k := range appliedObjects {
					objSet = append(objSet, appliedObjects[k])
				}
				create.DeleteResources(h, create.CreateDeleteTestOptions{Create: objSet})

				h.NoExtraGoldenFiles(filepath.Join(script.SourceDir, "_*.yaml"))
			})
		}
	})
}

func applyObject(h *create.Harness, obj *unstructured.Unstructured) {
	if err := h.GetClient().Patch(h.Ctx, removeTestFields(obj), client.Apply, client.FieldOwner("kcc-tests"), client.ForceOwnership); err != nil {
		h.Fatalf("error applying resource: %v", err)
	}
}

// removes fields like "TEST" from a copy of the provided unstructured.
func removeTestFields(obj *unstructured.Unstructured) *unstructured.Unstructured {
	o := obj.DeepCopy()

	delete(o.Object, "TEST")
	delete(o.Object, "VALUE_PRESENT")
	delete(o.Object, "WRITE-KUBE-OBJECT")

	return o
}

func setAnnotation(h *create.Harness, obj *unstructured.Unstructured, k, v string) {
	patch := &unstructured.Unstructured{}
	patch.SetGroupVersionKind(obj.GroupVersionKind())
	patch.SetNamespace(obj.GetNamespace())
	patch.SetName(obj.GetName())
	annotations := map[string]string{
		k: v,
	}
	patch.SetAnnotations(annotations)

	if err := h.GetClient().Patch(h.Ctx, patch, client.Apply, client.FieldOwner("kcc-tests"), client.ForceOwnership); err != nil {
		h.Fatalf("error setting annotations on resource: %v", err)
	}
}

func findScripts(t *testing.T, rootDir string) []string {
	var relPaths []string
	if err := filepath.WalkDir(rootDir, func(path string, d fs.DirEntry, err error) error {
		if err != nil {
			return err
		}
		if d.Name() == "script.yaml" {
			relPath, err := filepath.Rel(rootDir, filepath.Dir(path))
			if err != nil {
				return fmt.Errorf("getting relative path during directory walk: %w", err)
			}
			relPaths = append(relPaths, relPath)
		}
		return nil
	}); err != nil {
		t.Fatalf("error walking directory %q: %v", rootDir, err)
	}
	return relPaths
}

type Script struct {
	Name      string
	SourceDir string
	Objects   []*unstructured.Unstructured
}

func loadScript(t *testing.T, dir string, testID string, project testgcp.GCPProject) *Script {
	s := &Script{
		Name:      dir,
		SourceDir: dir,
	}
	b := test.MustReadFile(t, filepath.Join(dir, "script.yaml"))

	b = testcontroller.ReplaceTestVars(t, b, testID, project)

	// split into yaml objects
	yamls, err := kccyaml.SplitYAML(b)
	if err != nil {
		t.Fatalf("error splitting bytes into YAMLs: %v", err)
	}

	// Parse to objects
	var objects []*unstructured.Unstructured
	for _, y := range yamls {
		obj := &unstructured.Unstructured{}
		if err := yaml.Unmarshal(y, obj); err != nil {
			t.Fatalf("error parsing object: %v", err)
		}

		// Set namespace to match project
		if obj.GetNamespace() == "" &&
			!isConfigConnectorObject(obj.GroupVersionKind()) {
			obj.SetNamespace(project.ProjectID)
		}

		// Hack: set project-id because mockkubeapiserver does not support webhooks
		if obj.GetAnnotations()["cnrm.cloud.google.com/project-id"] == "" &&
			!isConfigConnectorObject(obj.GroupVersionKind()) &&
			!isConfigConnectorContextObject(obj.GroupVersionKind()) {
			annotations := obj.GetAnnotations()
			if annotations == nil {
				annotations = make(map[string]string)
			}
			annotations["cnrm.cloud.google.com/project-id"] = project.ProjectID
			obj.SetAnnotations(annotations)
		}

		objects = append(objects, obj)
	}
	s.Objects = objects

	return s
}

func isConfigConnectorObject(gvk schema.GroupVersionKind) bool {
	if gvk.Kind == "ConfigConnector" &&
		gvk.Group == "core.cnrm.cloud.google.com" {
		return true
	}
	return false
}

func isConfigConnectorContextObject(gvk schema.GroupVersionKind) bool {
	if gvk.Kind == "ConfigConnectorContext" &&
		gvk.Group == "core.cnrm.cloud.google.com" {
		return true
	}
	return false
}

func createKubeconfigFromRestConfig(restConfig *rest.Config) ([]byte, error) {
	clusters := make(map[string]*clientcmdapi.Cluster)
	clusters["default-cluster"] = &clientcmdapi.Cluster{
		Server:                   restConfig.Host,
		CertificateAuthorityData: restConfig.CAData,
	}
	contexts := make(map[string]*clientcmdapi.Context)
	contexts["default-context"] = &clientcmdapi.Context{
		Cluster:  "default-cluster",
		AuthInfo: "default-user",
	}
	authInfos := make(map[string]*clientcmdapi.AuthInfo)
	authInfos["default-user"] = &clientcmdapi.AuthInfo{
		ClientCertificateData: restConfig.CertData,
		ClientKeyData:         restConfig.KeyData,
	}
	clientConfig := clientcmdapi.Config{
		Kind:           "Config",
		APIVersion:     "v1",
		Clusters:       clusters,
		Contexts:       contexts,
		CurrentContext: "default-context",
		AuthInfos:      authInfos,
	}
	return clientcmd.Write(clientConfig)
}

// runCLI runs the config-connector CLI tool with the specified arguments
func runCLI(h *create.Harness, args []string, uniqueID string, baseOutputPath string) {
	project := h.Project
	t := h.T

	var options cmd.TestInvocationOptions

	for i, arg := range args {
		// Replace any substitutions in the args
		arg = strings.ReplaceAll(arg, "${projectId}", project.ProjectID)
		arg = strings.ReplaceAll(arg, "${uniqueId}", uniqueID)
		args[i] = arg
	}

	// Split the args into flags and positional arguments, so we can add more flags

	// Add some flags for kubeconfig and impersonation
	{
		tempDir := t.TempDir()
		p := filepath.Join(tempDir, "kubeconfig")

		kubeconfig, err := createKubeconfigFromRestConfig(h.GetRESTConfig())
		if err != nil {
			t.Fatalf("error creating kubeconfig: %v", err)
		}
		if err := os.WriteFile(p, kubeconfig, 0644); err != nil {
			t.Fatalf("error writing kubeconfig to %q: %v", p, err)
		}

		args = append(args, "--kubeconfig="+p)
		args = append(args, "--as=admin")
		args = append(args, "--as-group=system:masters")
	}

	options.Args = []string{"config-connector"}
	options.Args = append(options.Args, args...)

	t.Logf("running cli with args %+v", options.Args)
	if err := cmd.ExecuteFromTest(&options); err != nil {
		t.Errorf("cli execution (args=%+v) failed: %v", options.Args, err)
	}

	stdout := options.Stdout.String()
	t.Logf("stdout: %v", stdout)
	stdout = strings.ReplaceAll(stdout, project.ProjectID, "${projectID}")
	stdout = strings.ReplaceAll(stdout, uniqueID, "${uniqueId}")
	test.CompareGoldenFile(t, baseOutputPath+"stdout.log", stdout)

	stderr := options.Stderr.String()
	t.Logf("stderr: %v", stderr)
	stderr = strings.ReplaceAll(stderr, project.ProjectID, "${projectID}")
	stderr = strings.ReplaceAll(stderr, uniqueID, "${uniqueId}")
	test.CompareGoldenFile(t, baseOutputPath+"stderr.log", stderr)
}<|MERGE_RESOLUTION|>--- conflicted
+++ resolved
@@ -138,21 +138,20 @@
 						applyObject(h, obj)
 						create.WaitForReady(h, obj)
 						appliedObjects[k] = obj
-<<<<<<< HEAD
 
 					case "READ-OBJECT":
 						appliedObjects[k] = obj
 
-=======
 					case "APPLY-10-SEC":
 						applyObject(h, obj)
 						time.Sleep(10 * time.Second)
->>>>>>> b17e40cb
+
 					case "APPLY-NO-WAIT":
 						applyObject(h, obj)
 						appliedObjects[k] = obj
 						exportResource = nil
 						shouldGetKubeObject = false
+
 					case "DELETE":
 						create.DeleteResources(h, create.CreateDeleteTestOptions{Create: []*unstructured.Unstructured{obj}})
 						exportResource = nil
